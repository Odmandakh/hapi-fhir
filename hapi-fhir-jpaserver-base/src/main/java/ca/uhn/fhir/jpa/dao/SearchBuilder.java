--- conflicted
+++ resolved
@@ -108,14 +108,10 @@
 
 	private static final List<Long> EMPTY_LONG_LIST = Collections.unmodifiableList(new ArrayList<>());
 	private static final org.slf4j.Logger ourLog = org.slf4j.LoggerFactory.getLogger(SearchBuilder.class);
-<<<<<<< HEAD
 	/**
 	 * @see #loadResourcesByPid(Collection, List, Set, boolean, EntityManager, FhirContext, IDao)
 	 */
 	private static final int MAXIMUM_PAGE_SIZE = 800;
-=======
-	private static final int maxLoad = 800;
->>>>>>> 41388320
 	private static Long NO_MORE = -1L;
 	private static HandlerTypeEnum ourLastHandlerMechanismForUnitTest;
 	private static SearchParameterMap ourLastHandlerParamsForUnitTest;
@@ -147,11 +143,8 @@
 	private MatchUrlService myMatchUrlService;
 	@Autowired
 	private IResourceIndexedCompositeStringUniqueDao myResourceIndexedCompositeStringUniqueDao;
-<<<<<<< HEAD
-=======
 	@Autowired
 	private IInterceptorBroadcaster myInterceptorBroadcaster;
->>>>>>> 41388320
 	private List<Long> myAlsoIncludePids;
 	private CriteriaBuilder myBuilder;
 	private BaseHapiFhirDao<?> myCallingDao;
@@ -2357,15 +2350,12 @@
 		return theFrom.get("mySourcePath").in(path);
 	}
 
-<<<<<<< HEAD
-=======
 	private enum TokenModeEnum {
 		SYSTEM_ONLY,
 		VALUE_ONLY,
 		SYSTEM_AND_VALUE
 	}
 
->>>>>>> 41388320
 	public enum HandlerTypeEnum {
 		UNIQUE_INDEX, STANDARD_QUERY
 	}
