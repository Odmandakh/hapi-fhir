--- conflicted
+++ resolved
@@ -186,18 +186,12 @@
 		myCodeSystemDao.save(cs);
 		myCodeSystemDao.flush();
 
-<<<<<<< HEAD
-=======
 		int i = 0;
->>>>>>> b6232b56
 		for (TermCodeSystemVersion next : myCodeSystemVersionDao.findByCodeSystemResource(theCodeSystem.getPid())) {
 			myConceptParentChildLinkDao.deleteByCodeSystemVersion(next.getPid());
 			for (TermConcept nextConcept : myConceptDao.findByCodeSystemVersion(next.getPid())) {
 				myConceptPropertyDao.delete(nextConcept.getProperties());
-<<<<<<< HEAD
-=======
 				myConceptDesignationDao.delete(nextConcept.getDesignations());
->>>>>>> b6232b56
 				myConceptDao.delete(nextConcept);
 			}
 			if (next.getCodeSystem().getCurrentVersion() == next) {
@@ -205,21 +199,15 @@
 				myCodeSystemDao.save(next.getCodeSystem());
 			}
 			myCodeSystemVersionDao.delete(next);
-<<<<<<< HEAD
-=======
 
 			if (i % 1000 == 0) {
 				myEntityManager.flush();
 			}
->>>>>>> b6232b56
 		}
 		myCodeSystemVersionDao.deleteForCodeSystem(theCodeSystem);
 		myCodeSystemDao.delete(theCodeSystem);
 
-<<<<<<< HEAD
-=======
 		myEntityManager.flush();
->>>>>>> b6232b56
 	}
 
 	private int ensureParentsSaved(Collection<TermConceptParentChildLink> theParents) {
@@ -266,13 +254,6 @@
 							haveIncludeCriteria = true;
 							TermConcept code = findCode(system, nextCode);
 							if (code != null) {
-<<<<<<< HEAD
-								addedCodes.add(nextCode);
-								ValueSet.ValueSetExpansionContainsComponent contains = expansionComponent.addContains();
-								contains.setCode(nextCode);
-								contains.setSystem(system);
-								contains.setDisplay(code.getDisplay());
-=======
 								addCodeIfNotAlreadyAdded(system, expansionComponent, addedCodes, code);
 //
 //								addedCodes.add(nextCode);
@@ -280,7 +261,6 @@
 //								contains.setCode(nextCode);
 //								contains.setSystem(system);
 //								contains.setDisplay(code.getDisplay());
->>>>>>> b6232b56
 							}
 						}
 					}
