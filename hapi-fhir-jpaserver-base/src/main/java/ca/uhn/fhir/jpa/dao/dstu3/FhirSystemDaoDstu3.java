--- conflicted
+++ resolved
@@ -19,7 +19,9 @@
  * limitations under the License.
  * #L%
  */
-import static org.apache.commons.lang3.StringUtils.*;
+import static org.apache.commons.lang3.StringUtils.defaultString;
+import static org.apache.commons.lang3.StringUtils.isBlank;
+import static org.apache.commons.lang3.StringUtils.isNotBlank;
 
 import java.util.*;
 import java.util.Map.Entry;
@@ -51,14 +53,8 @@
 import ca.uhn.fhir.parser.DataFormatException;
 import ca.uhn.fhir.parser.IParser;
 import ca.uhn.fhir.rest.api.*;
-<<<<<<< HEAD
 import ca.uhn.fhir.rest.api.Constants;
 import ca.uhn.fhir.rest.api.server.RequestDetails;
-=======
-import ca.uhn.fhir.rest.method.*;
-import ca.uhn.fhir.rest.method.BaseResourceReturningMethodBinding.ResourceOrDstu1Bundle;
-import ca.uhn.fhir.rest.server.Constants;
->>>>>>> cb2cea54
 import ca.uhn.fhir.rest.server.RestfulServerUtils;
 import ca.uhn.fhir.rest.server.exceptions.*;
 import ca.uhn.fhir.rest.server.interceptor.IServerInterceptor.ActionRequestDetails;
@@ -143,12 +139,7 @@
 		return resp;
 	}
 
-<<<<<<< HEAD
-	@SuppressWarnings("unchecked")
-	private Bundle doTransaction(ServletRequestDetails theRequestDetails, Bundle theRequest, String theActionName) {
-=======
 	private Bundle doTransaction(final ServletRequestDetails theRequestDetails, final Bundle theRequest, final String theActionName) {
->>>>>>> cb2cea54
 		BundleType transactionType = theRequest.getTypeElement().getValue();
 		if (transactionType == BundleType.BATCH) {
 			return batch(theRequestDetails, theRequest);
@@ -203,6 +194,20 @@
 		}
 
 		/*
+		 * See FhirSystemDaoDstu3Test#testTransactionWithPlaceholderIdInMatchUrl
+		 * Basically if the resource has a match URL that references a placeholder,
+		 * we try to handle the resource with the placeholder first.
+		 */
+		Set<String> placeholderIds = new HashSet<String>();
+		final List<BundleEntryComponent> entries = theRequest.getEntry();
+		for (BundleEntryComponent nextEntry : entries) {
+			if (isNotBlank(nextEntry.getFullUrl()) && nextEntry.getFullUrl().startsWith(IdType.URN_PREFIX)) {
+				placeholderIds.add(nextEntry.getFullUrl());
+			}
+		}
+		Collections.sort(entries, new TransactionSorter(placeholderIds));
+
+		/*
 		 * All of the write operations in the transaction (PUT, POST, etc.. basically anything
 		 * except GET) are performed in their own database transaction before we do the reads.
 		 * We do this because the reads (specifically the searches) often spawn their own 
@@ -215,7 +220,7 @@
 		Map<BundleEntryComponent, ResourceTable> entriesToProcess = txManager.execute(new TransactionCallback<Map<BundleEntryComponent, ResourceTable>>() {
 			@Override
 			public Map<BundleEntryComponent, ResourceTable> doInTransaction(TransactionStatus status) {
-				return doTransactionWriteOperations(theRequestDetails, theRequest, theActionName, updateTime, allIds, idSubstitutions, idToPersistedOutcome, response,	originalRequestOrder);
+				return doTransactionWriteOperations(theRequestDetails, theRequest, theActionName, updateTime, allIds, idSubstitutions, idToPersistedOutcome, response,	originalRequestOrder, entries);
 			}
 		});
 		for (Entry<BundleEntryComponent, ResourceTable> nextEntry : entriesToProcess.entrySet()) {
@@ -277,8 +282,7 @@
 
 			Validate.isTrue(method instanceof BaseResourceReturningMethodBinding, "Unable to handle GET {}", url);
 			try {
-				ResourceOrDstu1Bundle responseData = ((BaseResourceReturningMethodBinding) method).doInvokeServer(theRequestDetails.getServer(), requestDetails);
-				IBaseResource resource = responseData.getResource();
+				IBaseResource resource = ((BaseResourceReturningMethodBinding) method).doInvokeServer(theRequestDetails.getServer(), requestDetails);
 				if (paramValues.containsKey(Constants.PARAM_SUMMARY) || paramValues.containsKey(Constants.PARAM_CONTENT)) {
 					resource = filterNestedBundle(requestDetails, resource);
 				}
@@ -303,39 +307,24 @@
 	
 	@SuppressWarnings("unchecked")
 	private Map<BundleEntryComponent, ResourceTable> doTransactionWriteOperations(ServletRequestDetails theRequestDetails, Bundle theRequest, String theActionName, Date updateTime, Set<IdType> allIds,
-			Map<IdType, IdType> idSubstitutions, Map<IdType, DaoMethodOutcome> idToPersistedOutcome, Bundle response, IdentityHashMap<BundleEntryComponent, Integer> originalRequestOrder) {
+			Map<IdType, IdType> idSubstitutions, Map<IdType, DaoMethodOutcome> idToPersistedOutcome, Bundle response, IdentityHashMap<BundleEntryComponent, Integer> originalRequestOrder, List<BundleEntryComponent> theEntries) {
 		Set<String> deletedResources = new HashSet<String>();
 		List<DeleteConflict> deleteConflicts = new ArrayList<DeleteConflict>();
 		Map<BundleEntryComponent, ResourceTable> entriesToProcess = new IdentityHashMap<BundleEntryComponent, ResourceTable>();
 		Set<ResourceTable> nonUpdatedEntities = new HashSet<ResourceTable>();
 		Map<String, Class<? extends IBaseResource>> conditionalRequestUrls = new HashMap<String, Class<? extends IBaseResource>>();
 
-		List<BundleEntryComponent> entries = new ArrayList<BundleEntryComponent>(theRequest.getEntry());
-
-		/*
-		 * See FhirSystemDaoDstu3Test#testTransactionWithPlaceholderIdInMatchUrl
-		 * Basically if the resource has a match URL that references a placeholder,
-		 * we try to handle the resource with the placeholder first.
-		 */
-		Set<String> placeholderIds = new HashSet<String>();
-		for (BundleEntryComponent nextEntry : entries) {
-			if (isNotBlank(nextEntry.getFullUrl()) && nextEntry.getFullUrl().startsWith(IdType.URN_PREFIX)) {
-				placeholderIds.add(nextEntry.getFullUrl());
-			}
-		}
-		Collections.sort(entries, new TransactionSorter(placeholderIds));
-
 		/*
 		 * Loop through the request and process any entries of type
 		 * PUT, POST or DELETE
 		 */
-		for (int i = 0; i < entries.size(); i++) {
+		for (int i = 0; i < theEntries.size(); i++) {
 
 			if (i % 100 == 0) {
-				ourLog.info("Processed {} non-GET entries out of {}", i, entries.size());
-			}
-
-			BundleEntryComponent nextReqEntry = entries.get(i);
+				ourLog.info("Processed {} non-GET entries out of {}", i, theEntries.size());
+			}
+
+			BundleEntryComponent nextReqEntry = theEntries.get(i);
 			Resource res = nextReqEntry.getResource();
 			IdType nextResourceId = null;
 			if (res != null) {
@@ -595,28 +584,11 @@
 		return retVal;
 	}
 
-<<<<<<< HEAD
-			if (method instanceof BaseResourceReturningMethodBinding) {
-				try {
-					IBaseResource resource = ((BaseResourceReturningMethodBinding) method).doInvokeServer(theRequestDetails.getServer(), requestDetails);
-					if (paramValues.containsKey(Constants.PARAM_SUMMARY) || paramValues.containsKey(Constants.PARAM_CONTENT)) {
-						resource = filterNestedBundle(requestDetails, resource);
-					}
-					nextRespEntry.setResource((Resource) resource);
-					nextRespEntry.getResponse().setStatus(toStatusString(Constants.STATUS_HTTP_200_OK));
-				} catch (NotModifiedException e) {
-					nextRespEntry.getResponse().setStatus(toStatusString(Constants.STATUS_HTTP_304_NOT_MODIFIED));
-				}
-			} else {
-				throw new IllegalArgumentException("Unable to handle GET " + url);
-			}
-=======
 	private void populateEntryWithOperationOutcome(BaseServerResponseException caughtEx, BundleEntryComponent nextEntry) {
 		OperationOutcome oo = new OperationOutcome();
 		oo.addIssue().setSeverity(IssueSeverity.ERROR).setDiagnostics(caughtEx.getMessage());
 		nextEntry.getResponse().setOutcome(oo);
 	}
->>>>>>> cb2cea54
 
 	private ca.uhn.fhir.jpa.dao.IFhirResourceDao<? extends IBaseResource> toDao(UrlParts theParts, String theVerb, String theUrl) {
 		RuntimeResourceDefinition resType;
@@ -673,59 +645,7 @@
 		return transaction((ServletRequestDetails) theRequestDetails, theRequest, actionName);
 	}
 
-	private Bundle transaction(ServletRequestDetails theRequestDetails, Bundle theRequest, String theActionName) {
-		super.markRequestAsProcessingSubRequest(theRequestDetails);
-		try {
-			return doTransaction(theRequestDetails, theRequest, theActionName);
-		} finally {
-			super.clearRequestAsProcessingSubRequest(theRequestDetails);
-		}
-	}
-
-	private String extractTransactionUrlOrThrowException(BundleEntryComponent nextEntry, HTTPVerb verb) {
-		String url = nextEntry.getRequest().getUrl();
-		if (isBlank(url)) {
-			throw new InvalidRequestException(getContext().getLocalizer().getMessage(BaseHapiFhirSystemDao.class, "transactionMissingUrl", verb.name()));
-		}
-		return url;
-	}
-
-	/**
-	 * This method is called for nested bundles (e.g. if we received a transaction with an entry that
-	 * was a GET search, this method is called on the bundle for the search result, that will be placed in the
-	 * outer bundle). This method applies the _summary and _content parameters to the output of
-	 * that bundle.
-	 * 
-	 * TODO: This isn't the most efficient way of doing this.. hopefully we can come up with something better in the future.
-	 */
-	private IBaseResource filterNestedBundle(RequestDetails theRequestDetails, IBaseResource theResource) {
-		IParser p = getContext().newJsonParser();
-		RestfulServerUtils.configureResponseParser(theRequestDetails, p);
-		return p.parseResource(theResource.getClass(), p.encodeResourceToString(theResource));
-	}
-
-	private IFhirResourceDao<?> getDaoOrThrowException(Class<? extends IBaseResource> theClass) {
-		IFhirResourceDao<? extends IBaseResource> retVal = getDao(theClass);
-		if (retVal == null) {
-			throw new InvalidRequestException("Unable to process request, this server does not know how to handle resources of type " + getContext().getResourceDefinition(theClass).getName());
-		}
-		return retVal;
-	}
-
-	@Override
-	public Meta metaGetOperation(RequestDetails theRequestDetails) {
-		// Notify interceptors
-		ActionRequestDetails requestDetails = new ActionRequestDetails(theRequestDetails);
-		notifyInterceptors(RestOperationTypeEnum.META, requestDetails);
-
-		String sql = "SELECT d FROM TagDefinition d WHERE d.myId IN (SELECT DISTINCT t.myTagId FROM ResourceTag t)";
-		TypedQuery<TagDefinition> q = myEntityManager.createQuery(sql, TagDefinition.class);
-		List<TagDefinition> tagDefinitions = q.getResultList();
-
-		Meta retVal = toMeta(tagDefinitions);
-
-		return retVal;
-	}
+
 
 	private String performIdSubstitutionsInMatchUrl(Map<IdType, IdType> theIdSubstitutions, String theMatchUrl) {
 		String matchUrl = theMatchUrl;
@@ -743,60 +663,7 @@
 		return matchUrl;
 	}
 
-	private ca.uhn.fhir.jpa.dao.IFhirResourceDao<? extends IBaseResource> toDao(UrlParts theParts, String theVerb, String theUrl) {
-		RuntimeResourceDefinition resType;
-		try {
-			resType = getContext().getResourceDefinition(theParts.getResourceType());
-		} catch (DataFormatException e) {
-			String msg = getContext().getLocalizer().getMessage(BaseHapiFhirSystemDao.class, "transactionInvalidUrl", theVerb, theUrl);
-			throw new InvalidRequestException(msg);
-		}
-		IFhirResourceDao<? extends IBaseResource> dao = null;
-		if (resType != null) {
-			dao = getDao(resType.getImplementingClass());
-		}
-		if (dao == null) {
-			String msg = getContext().getLocalizer().getMessage(BaseHapiFhirSystemDao.class, "transactionInvalidUrl", theVerb, theUrl);
-			throw new InvalidRequestException(msg);
-		}
-
-		// if (theParts.getResourceId() == null && theParts.getParams() == null) {
-		// String msg = getContext().getLocalizer().getMessage(BaseHapiFhirSystemDao.class, "transactionInvalidUrl", theVerb, theUrl);
-		// throw new InvalidRequestException(msg);
-		// }
-
-		return dao;
-	}
-
-	protected Meta toMeta(Collection<TagDefinition> tagDefinitions) {
-		Meta retVal = new Meta();
-		for (TagDefinition next : tagDefinitions) {
-			switch (next.getTagType()) {
-			case PROFILE:
-				retVal.addProfile(next.getCode());
-				break;
-			case SECURITY_LABEL:
-				retVal.addSecurity().setSystem(next.getSystem()).setCode(next.getCode()).setDisplay(next.getDisplay());
-				break;
-			case TAG:
-				retVal.addTag().setSystem(next.getSystem()).setCode(next.getCode()).setDisplay(next.getDisplay());
-				break;
-			}
-		}
-		return retVal;
-	}
-
-	@Transactional(propagation = Propagation.REQUIRED)
-	@Override
-	public Bundle transaction(RequestDetails theRequestDetails, Bundle theRequest) {
-		if (theRequestDetails != null) {
-			ActionRequestDetails requestDetails = new ActionRequestDetails(theRequestDetails, theRequest, "Bundle", null);
-			notifyInterceptors(RestOperationTypeEnum.TRANSACTION, requestDetails);
-		}
-
-		String actionName = "Transaction";
-		return transaction((ServletRequestDetails) theRequestDetails, theRequest, actionName);
-	}
+
 
 	private Bundle transaction(ServletRequestDetails theRequestDetails, Bundle theRequest, String theActionName) {
 		super.markRequestAsProcessingSubRequest(theRequestDetails);
@@ -855,8 +722,6 @@
 		return Integer.toString(theStatusCode) + " " + defaultString(Constants.HTTP_STATUS_NAMES.get(theStatusCode));
 	}
 
-<<<<<<< HEAD
-=======
 	private static class BaseServerResponseExceptionHolder
 	{
 		private BaseServerResponseException myException;
@@ -871,7 +736,6 @@
 	}
 
 	//@formatter:off
->>>>>>> cb2cea54
 	/**
 	 * Transaction Order, per the spec:
 	 * 
@@ -880,6 +744,7 @@
 	 * Process any PUT interactions
 	 * Process any GET interactions
 	 */
+	//@formatter:off
 	public class TransactionSorter implements Comparator<BundleEntryComponent> {
 
 		private Set<String> myPlaceholderIds;
