package ca.uhn.fhir.jpa.dao.dstu3;

import static org.hamcrest.Matchers.contains;
import static org.hamcrest.Matchers.containsInAnyOrder;
import static org.hamcrest.Matchers.empty;
import static org.hamcrest.Matchers.not;
import static org.junit.Assert.assertEquals;
import static org.junit.Assert.assertNotEquals;
import static org.junit.Assert.assertThat;
import static org.mockito.Mockito.mock;

import java.util.List;

import javax.servlet.http.HttpServletRequest;

import org.hl7.fhir.dstu3.model.Base64BinaryType;
import org.hl7.fhir.dstu3.model.Device;
import org.hl7.fhir.dstu3.model.Media;
import org.hl7.fhir.dstu3.model.Observation;
import org.hl7.fhir.dstu3.model.Observation.ObservationStatus;
import org.hl7.fhir.dstu3.model.Patient;
import org.hl7.fhir.dstu3.model.Quantity;
import org.hl7.fhir.dstu3.model.StringType;
import org.hl7.fhir.instance.model.api.IIdType;
import org.junit.Ignore;
import org.junit.Test;

import ca.uhn.fhir.jpa.dao.FhirSearchDao.Suggestion;
import ca.uhn.fhir.jpa.dao.SearchParameterMap;
import ca.uhn.fhir.rest.param.StringAndListParam;
import ca.uhn.fhir.rest.param.StringOrListParam;
import ca.uhn.fhir.rest.param.StringParam;
import ca.uhn.fhir.rest.param.TokenParam;
import ca.uhn.fhir.rest.param.TokenParamModifier;
import ca.uhn.fhir.rest.server.Constants;
import ca.uhn.fhir.rest.server.servlet.ServletRequestDetails;

public class FhirResourceDaoDstu3SearchFtTest extends BaseJpaDstu3Test {
	
	private static final org.slf4j.Logger ourLog = org.slf4j.LoggerFactory.getLogger(FhirResourceDaoDstu3SearchFtTest.class);

	@Test
	@Ignore
	public void testCodeTextSearch() {
		Observation obs1 = new Observation();
		obs1.getCode().setText("Systolic Blood Pressure");
		obs1.setStatus(ObservationStatus.FINAL);
		obs1.setValue(new Quantity(123));
		obs1.setComments("obs1");
		IIdType id1 = myObservationDao.create(obs1, new ServletRequestDetails()).getId().toUnqualifiedVersionless();
		
		Observation obs2 = new Observation();
		obs2.getCode().setText("Diastolic Blood Pressure");
		obs2.setStatus(ObservationStatus.FINAL);
		obs2.setValue(new Quantity(81));
		IIdType id2 = myObservationDao.create(obs2, new ServletRequestDetails()).getId().toUnqualifiedVersionless();
		
		SearchParameterMap map;
		
		map = new SearchParameterMap();
		map.add(Observation.SP_CODE, new TokenParam(null, "blood").setModifier(TokenParamModifier.TEXT));
		assertThat(toUnqualifiedVersionlessIdValues(myObservationDao.search(map)), containsInAnyOrder(toValues(id1, id2)));

		map = new SearchParameterMap();
		map.add(Observation.SP_CODE, new TokenParam(null, "blood").setModifier(TokenParamModifier.TEXT));
		assertThat(toUnqualifiedVersionlessIdValues(myPatientDao.search(map)), empty());

		map = new SearchParameterMap();
		map.add(Observation.SP_CODE, new TokenParam(null, "blood").setModifier(TokenParamModifier.TEXT));
		map.add(Constants.PARAM_CONTENT, new StringParam("obs1"));
		assertThat(toUnqualifiedVersionlessIdValues(myObservationDao.search(map)), containsInAnyOrder(toValues(id1)));

	}

	@Test
	@Ignore
	public void testStringTextSearch() {
		Observation obs1 = new Observation();
		obs1.getCode().setText("AAAAA");
		obs1.setValue(new StringType("Systolic Blood Pressure"));
		obs1.setStatus(ObservationStatus.FINAL);
		IIdType id1 = myObservationDao.create(obs1, new ServletRequestDetails()).getId().toUnqualifiedVersionless();
		
		Observation obs2 = new Observation();
		obs1.getCode().setText("AAAAA");
		obs1.setValue(new StringType("Diastolic Blood Pressure"));
		obs2.setStatus(ObservationStatus.FINAL);
		IIdType id2 = myObservationDao.create(obs2, new ServletRequestDetails()).getId().toUnqualifiedVersionless();
		
		SearchParameterMap map;
		
		map = new SearchParameterMap();
		map.add(Observation.SP_VALUE_STRING, new StringParam("sure").setContains(true));
		assertThat(toUnqualifiedVersionlessIdValues(myObservationDao.search(map)), containsInAnyOrder(toValues(id1, id2)));

	}

	
	@Test
	public void testSuggestIgnoresBase64Content() {
		Patient patient = new Patient();
		patient.addName().addFamily("testSuggest");
		IIdType ptId = myPatientDao.create(patient, new ServletRequestDetails()).getId().toUnqualifiedVersionless();

		Media med = new Media();
		med.getSubject().setReferenceElement(ptId);
		med.getSubtype().setText("Systolic Blood Pressure");
		med.getContent().setContentType("LCws");
		med.getContent().setDataElement(new Base64BinaryType(new byte[] {44,44,44,44,44,44,44,44}));
		med.getContent().setTitle("bbbb syst");
		myMediaDao.create(med, new ServletRequestDetails());
		ourLog.info(myFhirCtx.newJsonParser().encodeResourceToString(med));
		
		List<Suggestion> output = mySearchDao.suggestKeywords("Patient/" + ptId.getIdPart() + "/$everything", "_content", "press");
		ourLog.info("Found: " + output);
		assertEquals(2, output.size());
		assertEquals("Pressure", output.get(0).getTerm());
		assertEquals("Systolic Blood Pressure", output.get(1).getTerm());

		output = mySearchDao.suggestKeywords("Patient/" + ptId.getIdPart() + "/$everything", "_content", "prezure");
		ourLog.info("Found: " + output);
		assertEquals(2, output.size());
		assertEquals("Pressure", output.get(0).getTerm());
		assertEquals("Systolic Blood Pressure", output.get(1).getTerm());

		output = mySearchDao.suggestKeywords("Patient/" + ptId.getIdPart() + "/$everything", "_content", "syst");
		ourLog.info("Found: " + output);
		assertEquals(4, output.size());
		assertEquals("syst", output.get(0).getTerm());
		assertEquals("bbbb syst", output.get(1).getTerm());
		assertEquals("Systolic", output.get(2).getTerm());
		assertEquals("Systolic Blood Pressure", output.get(3).getTerm());
		
		output = mySearchDao.suggestKeywords("Patient/" + ptId.getIdPart() + "/$everything", "_content", "LCws");
		ourLog.info("Found: " + output);
		assertEquals(0, output.size());
	}
	
	@Test
	public void testSuggest() {
		Patient patient = new Patient();
		patient.addName().addFamily("testSuggest");
		IIdType ptId = myPatientDao.create(patient, new ServletRequestDetails()).getId().toUnqualifiedVersionless();

		Observation obs = new Observation();
		obs.getSubject().setReferenceElement(ptId);
		obs.getCode().setText("ZXCVBNM ASDFGHJKL QWERTYUIOPASDFGHJKL");
		myObservationDao.create(obs, new ServletRequestDetails());

		obs = new Observation();
		obs.getSubject().setReferenceElement(ptId);
		obs.getCode().setText("MNBVCXZ");
		myObservationDao.create(obs, new ServletRequestDetails());

		obs = new Observation();
		obs.getSubject().setReferenceElement(ptId);
		obs.getCode().setText("ZXC HELLO");
		obs.addComponent().getCode().setText("HHHHHHHHHH");
		myObservationDao.create(obs, new ServletRequestDetails());

		/*
		 * These shouldn't match since they're for another patient
		 */
		patient = new Patient();
		patient.addName().addFamily("testSuggest2");
		IIdType ptId2 = myPatientDao.create(patient, new ServletRequestDetails()).getId().toUnqualifiedVersionless();

		Observation obs2 = new Observation();
		obs2.getSubject().setReferenceElement(ptId2);
		obs2.getCode().setText("ZXCVBNMZZ");
		myObservationDao.create(obs2, new ServletRequestDetails());

		List<Suggestion> output = mySearchDao.suggestKeywords("Patient/" + ptId.getIdPart() + "/$everything", "_content", "ZXCVBNM");
		ourLog.info("Found: " + output);
		assertEquals(4, output.size());
		assertEquals("ZXCVBNM", output.get(0).getTerm());
		assertEquals("ZXCVBNM ASDFGHJKL QWERTYUIOPASDFGHJKL", output.get(1).getTerm());
		assertEquals("ZXC", output.get(2).getTerm());
		assertEquals("ZXC HELLO", output.get(3).getTerm());

		output = mySearchDao.suggestKeywords("Patient/" + ptId.getIdPart() + "/$everything", "_content", "ZXC");
		ourLog.info("Found: " + output);
		assertEquals(4, output.size());
		assertEquals("ZXC", output.get(0).getTerm());
		assertEquals("ZXC HELLO", output.get(1).getTerm());
		assertEquals("ZXCVBNM", output.get(2).getTerm());
		assertEquals("ZXCVBNM ASDFGHJKL QWERTYUIOPASDFGHJKL", output.get(3).getTerm());

		output = mySearchDao.suggestKeywords("Patient/" + ptId.getIdPart() + "/$everything", "_content", "HELO");
		ourLog.info("Found: " + output);
		assertEquals(2, output.size());
		assertEquals("HELLO", output.get(0).getTerm());
		assertEquals("ZXC HELLO", output.get(1).getTerm());
		
		output = mySearchDao.suggestKeywords("Patient/" + ptId.getIdPart() + "/$everything", "_content", "Z");
		ourLog.info("Found: " + output);
		assertEquals(0, output.size());

		output = mySearchDao.suggestKeywords("Patient/" + ptId.getIdPart() + "/$everything", "_content", "ZX");
		ourLog.info("Found: " + output);
		assertEquals(2, output.size());
		assertEquals("ZXC", output.get(0).getTerm());
		assertEquals("ZXC HELLO", output.get(1).getTerm());

	}
	
	
	@Test
	public void testSearchAndReindex() {
		Patient patient;
		SearchParameterMap map;

		patient = new Patient();
		patient.getText().setDivAsString("<div>DIVAAA</div>");
		patient.addName().addGiven("NAMEAAA");
		IIdType pId1 = myPatientDao.create(patient, new ServletRequestDetails()).getId().toUnqualifiedVersionless();

		map = new SearchParameterMap();
		map.add(Constants.PARAM_CONTENT, new StringParam("NAMEAAA"));
		assertThat(toUnqualifiedVersionlessIdValues(myPatientDao.search(map)), contains(toValues(pId1)));

		map = new SearchParameterMap();
		map.add(Constants.PARAM_TEXT, new StringParam("DIVAAA"));
		assertThat(toUnqualifiedVersionlessIdValues(myPatientDao.search(map)), contains(toValues(pId1)));

		/*
		 * Reindex
		 */

		patient = new Patient();
		patient.setId(pId1);
		patient.getText().setDivAsString("<div>DIVBBB</div>");
		patient.addName().addGiven("NAMEBBB");
		myPatientDao.update(patient, new ServletRequestDetails());

		map = new SearchParameterMap();
		map.add(Constants.PARAM_CONTENT, new StringParam("NAMEAAA"));
		assertThat(toUnqualifiedVersionlessIdValues(myPatientDao.search(map)), empty());

		map = new SearchParameterMap();
		map.add(Patient.SP_NAME, new StringParam("NAMEBBB"));
		assertThat(toUnqualifiedVersionlessIdValues(myPatientDao.search(map)), contains(toValues(pId1)));

		map = new SearchParameterMap();
		map.add(Constants.PARAM_CONTENT, new StringParam("NAMEBBB"));
		assertThat(toUnqualifiedVersionlessIdValues(myPatientDao.search(map)), contains(toValues(pId1)));

		map = new SearchParameterMap();
		map.add(Constants.PARAM_TEXT, new StringParam("DIVBBB"));
		assertThat(toUnqualifiedVersionlessIdValues(myPatientDao.search(map)), contains(toValues(pId1)));

	}

	@Test
	public void testEverythingInstanceWithContentFilter() {
		Patient pt1 = new Patient();
		pt1.addName().addFamily("Everything").addGiven("Arthur");
		IIdType ptId1 = myPatientDao.create(pt1, new ServletRequestDetails()).getId().toUnqualifiedVersionless();

		Patient pt2 = new Patient();
		pt2.addName().addFamily("Everything").addGiven("Arthur");
		IIdType ptId2 = myPatientDao.create(pt2, new ServletRequestDetails()).getId().toUnqualifiedVersionless();

		Device dev1 = new Device();
		dev1.setManufacturer("Some Manufacturer");
		IIdType devId1 = myDeviceDao.create(dev1, new ServletRequestDetails()).getId().toUnqualifiedVersionless();
		
		Device dev2 = new Device();
		dev2.setManufacturer("Some Manufacturer 2");
		myDeviceDao.create(dev2, new ServletRequestDetails()).getId().toUnqualifiedVersionless();

		Observation obs1 = new Observation();
		obs1.getText().setDivAsString("<div>OBSTEXT1</div>");
		obs1.getSubject().setReferenceElement(ptId1);
		obs1.getCode().addCoding().setCode("CODE1");
		obs1.setValue(new StringType("obsvalue1"));
		obs1.getDevice().setReferenceElement(devId1);
		IIdType obsId1 = myObservationDao.create(obs1, new ServletRequestDetails()).getId().toUnqualifiedVersionless();

		Observation obs2 = new Observation();
		obs2.getSubject().setReferenceElement(ptId1);
		obs2.getCode().addCoding().setCode("CODE2");
		obs2.setValue(new StringType("obsvalue2"));
		IIdType obsId2 = myObservationDao.create(obs2, new ServletRequestDetails()).getId().toUnqualifiedVersionless();

		Observation obs3 = new Observation();
		obs3.getSubject().setReferenceElement(ptId2);
		obs3.getCode().addCoding().setCode("CODE3");
		obs3.setValue(new StringType("obsvalue3"));
		IIdType obsId3 = myObservationDao.create(obs3, new ServletRequestDetails()).getId().toUnqualifiedVersionless();
		
		HttpServletRequest request;
		List<String> actual;
		request = mock(HttpServletRequest.class);
		StringAndListParam param;
		
		ourLog.info("Pt1:{} Pt2:{} Obs1:{} Obs2:{} Obs3:{}", new Object[] {ptId1.getIdPart(), ptId2.getIdPart(), obsId1.getIdPart(), obsId2.getIdPart(), obsId3.getIdPart()});
		
		param = new StringAndListParam();
		param.addAnd(new StringOrListParam().addOr(new StringParam("obsvalue1")));
		actual = toUnqualifiedVersionlessIdValues(myPatientDao.patientInstanceEverything(request, ptId1, null, null, null, param, null, new ServletRequestDetails()));
		assertThat(actual, containsInAnyOrder(toValues(ptId1, obsId1, devId1)));

		param = new StringAndListParam();
		param.addAnd(new StringOrListParam().addOr(new StringParam("obstext1")));
		actual = toUnqualifiedVersionlessIdValues(myPatientDao.patientInstanceEverything(request, ptId1, null, null, null, null, param, new ServletRequestDetails()));
		assertThat(actual, containsInAnyOrder(toValues(ptId1, obsId1, devId1)));

		request = mock(HttpServletRequest.class);
		actual = toUnqualifiedVersionlessIdValues(myPatientDao.patientInstanceEverything(request, ptId1, null, null, null, null, null, new ServletRequestDetails()));
		assertThat(actual, containsInAnyOrder(toValues(ptId1, obsId1, obsId2, devId1)));

		/*
		 * Add another match
		 */
		
		Observation obs4 = new Observation();
		obs4.getSubject().setReferenceElement(ptId1);
		obs4.getCode().addCoding().setCode("CODE1");
		obs4.setValue(new StringType("obsvalue1"));
		IIdType obsId4 = myObservationDao.create(obs4, new ServletRequestDetails()).getId().toUnqualifiedVersionless();
		assertNotEquals(obsId1.getIdPart(), obsId4.getIdPart(), devId1);

		param = new StringAndListParam();
		param.addAnd(new StringOrListParam().addOr(new StringParam("obsvalue1")));
		actual = toUnqualifiedVersionlessIdValues(myPatientDao.patientInstanceEverything(request, ptId1, null, null, null, param, null, new ServletRequestDetails()));
		assertThat(actual, containsInAnyOrder(toValues(ptId1, obsId1, obsId4, devId1)));

		/*
		 * Make one previous match no longer match
		 */
		
		obs1 = new Observation();
		obs1.setId(obsId1);
		obs1.getSubject().setReferenceElement(ptId1);
		obs1.getCode().addCoding().setCode("CODE2");
		obs1.setValue(new StringType("obsvalue2"));
		myObservationDao.update(obs1, new ServletRequestDetails());

		param = new StringAndListParam();
		param.addAnd(new StringOrListParam().addOr(new StringParam("obsvalue1")));
		actual = toUnqualifiedVersionlessIdValues(myPatientDao.patientInstanceEverything(request, ptId1, null, null, null, param, null, new ServletRequestDetails()));
		assertThat(actual, containsInAnyOrder(toValues(ptId1, obsId4)));

	}
	
	@Test
	public void testEverythingTypeWithContentFilter() {
		Patient pt1 = new Patient();
		pt1.addName().addFamily("Everything").addGiven("Arthur");
		IIdType ptId1 = myPatientDao.create(pt1, new ServletRequestDetails()).getId().toUnqualifiedVersionless();

		Patient pt2 = new Patient();
		pt2.addName().addFamily("Everything").addGiven("Arthur");
		IIdType ptId2 = myPatientDao.create(pt2, new ServletRequestDetails()).getId().toUnqualifiedVersionless();

		Device dev1 = new Device();
		dev1.setManufacturer("Some Manufacturer");
		IIdType devId1 = myDeviceDao.create(dev1, new ServletRequestDetails()).getId().toUnqualifiedVersionless();
		
		Device dev2 = new Device();
		dev2.setManufacturer("Some Manufacturer 2");
<<<<<<< HEAD
		myDeviceDao.create(dev2).getId().toUnqualifiedVersionless();
=======
		IIdType devId2 = myDeviceDao.create(dev2, new ServletRequestDetails()).getId().toUnqualifiedVersionless();
>>>>>>> fd2eaff1

		Observation obs1 = new Observation();
		obs1.getSubject().setReferenceElement(ptId1);
		obs1.getCode().addCoding().setCode("CODE1");
		obs1.setValue(new StringType("obsvalue1"));
		obs1.getDevice().setReferenceElement(devId1);
		IIdType obsId1 = myObservationDao.create(obs1, new ServletRequestDetails()).getId().toUnqualifiedVersionless();

		Observation obs2 = new Observation();
		obs2.getSubject().setReferenceElement(ptId1);
		obs2.getCode().addCoding().setCode("CODE2");
		obs2.setValue(new StringType("obsvalue2"));
		IIdType obsId2 = myObservationDao.create(obs2, new ServletRequestDetails()).getId().toUnqualifiedVersionless();

		Observation obs3 = new Observation();
		obs3.getSubject().setReferenceElement(ptId2);
		obs3.getCode().addCoding().setCode("CODE3");
		obs3.setValue(new StringType("obsvalue3"));
		IIdType obsId3 = myObservationDao.create(obs3, new ServletRequestDetails()).getId().toUnqualifiedVersionless();
		
		HttpServletRequest request;
		List<String> actual;
		request = mock(HttpServletRequest.class);
		StringAndListParam param;
		
		ourLog.info("Pt1:{} Pt2:{} Obs1:{} Obs2:{} Obs3:{}", new Object[] {ptId1.getIdPart(), ptId2.getIdPart(), obsId1.getIdPart(), obsId2.getIdPart(), obsId3.getIdPart()});
		
		param = new StringAndListParam();
		param.addAnd(new StringOrListParam().addOr(new StringParam("obsvalue1")));
		actual = toUnqualifiedVersionlessIdValues(myPatientDao.patientTypeEverything(request, null, null, null, param, null, new ServletRequestDetails()));
		assertThat(actual, containsInAnyOrder(toValues(ptId1, obsId1, devId1)));

		request = mock(HttpServletRequest.class);
		actual = toUnqualifiedVersionlessIdValues(myPatientDao.patientTypeEverything(request, null, null, null, null, null, new ServletRequestDetails()));
		assertThat(actual, containsInAnyOrder(toValues(ptId1, obsId1, obsId2, devId1, ptId2, obsId3)));

		/*
		 * Add another match
		 */
		
		Observation obs4 = new Observation();
		obs4.getSubject().setReferenceElement(ptId1);
		obs4.getCode().addCoding().setCode("CODE1");
		obs4.setValue(new StringType("obsvalue1"));
		IIdType obsId4 = myObservationDao.create(obs4, new ServletRequestDetails()).getId().toUnqualifiedVersionless();
		assertNotEquals(obsId1.getIdPart(), obsId4.getIdPart(), devId1);

		param = new StringAndListParam();
		param.addAnd(new StringOrListParam().addOr(new StringParam("obsvalue1")));
		actual = toUnqualifiedVersionlessIdValues(myPatientDao.patientTypeEverything(request, null, null, null, param, null, new ServletRequestDetails()));
		assertThat(actual, containsInAnyOrder(toValues(ptId1, obsId1, obsId4, devId1)));

		/*
		 * Make one previous match no longer match
		 */
		
		obs1 = new Observation();
		obs1.setId(obsId1);
		obs1.getSubject().setReferenceElement(ptId1);
		obs1.getCode().addCoding().setCode("CODE2");
		obs1.setValue(new StringType("obsvalue2"));
		myObservationDao.update(obs1, new ServletRequestDetails());

		param = new StringAndListParam();
		param.addAnd(new StringOrListParam().addOr(new StringParam("obsvalue1")));
		actual = toUnqualifiedVersionlessIdValues(myPatientDao.patientTypeEverything(request, null, null, null, param, null, new ServletRequestDetails()));
		assertThat(actual, containsInAnyOrder(toValues(ptId1, obsId4)));

	}

	
	/**
	 * When processing transactions, we do two passes. Make sure we don't update the lucene index twice since that would
	 * be inefficient
	 */
	@Test
	public void testSearchDontReindexForUpdateWithIndexDisabled() {
		Patient patient;
		SearchParameterMap map;

		patient = new Patient();
		patient.getText().setDivAsString("<div>DIVAAA</div>");
		patient.addName().addGiven("NAMEAAA");
		IIdType pId1 = myPatientDao.create(patient, new ServletRequestDetails()).getId().toUnqualifiedVersionless();

		map = new SearchParameterMap();
		map.add(Constants.PARAM_CONTENT, new StringParam("NAMEAAA"));
		assertThat(toUnqualifiedVersionlessIdValues(myPatientDao.search(map)), contains(toValues(pId1)));

		map = new SearchParameterMap();
		map.add(Constants.PARAM_TEXT, new StringParam("DIVAAA"));
		assertThat(toUnqualifiedVersionlessIdValues(myPatientDao.search(map)), contains(toValues(pId1)));

		/*
		 * Update but don't reindex
		 */

		patient = new Patient();
		patient.setId(pId1);
		patient.getText().setDivAsString("<div>DIVBBB</div>");
		patient.addName().addGiven("NAMEBBB");
		myPatientDao.update(patient, null, false, new ServletRequestDetails());

		map = new SearchParameterMap();
		map.add(Constants.PARAM_CONTENT, new StringParam("NAMEAAA"));
		assertThat(toUnqualifiedVersionlessIdValues(myPatientDao.search(map)), contains(toValues(pId1)));
		map = new SearchParameterMap();
		map.add(Constants.PARAM_CONTENT, new StringParam("NAMEBBB"));
		assertThat(toUnqualifiedVersionlessIdValues(myPatientDao.search(map)), not(contains(toValues(pId1))));

		myPatientDao.update(patient, null, true, new ServletRequestDetails());

		map = new SearchParameterMap();
		map.add(Constants.PARAM_CONTENT, new StringParam("NAMEAAA"));
		assertThat(toUnqualifiedVersionlessIdValues(myPatientDao.search(map)), empty());

		map = new SearchParameterMap();
		map.add(Patient.SP_NAME, new StringParam("NAMEBBB"));
		assertThat(toUnqualifiedVersionlessIdValues(myPatientDao.search(map)), contains(toValues(pId1)));

		map = new SearchParameterMap();
		map.add(Constants.PARAM_CONTENT, new StringParam("NAMEBBB"));
		assertThat(toUnqualifiedVersionlessIdValues(myPatientDao.search(map)), contains(toValues(pId1)));

		map = new SearchParameterMap();
		map.add(Constants.PARAM_TEXT, new StringParam("DIVBBB"));
		assertThat(toUnqualifiedVersionlessIdValues(myPatientDao.search(map)), contains(toValues(pId1)));

	}

	@Test
	public void testSearchWithChainedParams() {
		String methodName = "testSearchWithChainedParams";
		IIdType pId1;
		{
			Patient patient = new Patient();
			patient.addName().addGiven(methodName);
			patient.addAddress().addLine("My fulltext address");
			pId1 = myPatientDao.create(patient, new ServletRequestDetails()).getId().toUnqualifiedVersionless();
		}

		Observation obs = new Observation();
		obs.getSubject().setReferenceElement(pId1);
		obs.setValue(new StringType("This is the FULLtext of the observation"));
		IIdType oId1 = myObservationDao.create(obs, new ServletRequestDetails()).getId().toUnqualifiedVersionless();

		obs = new Observation();
		obs.getSubject().setReferenceElement(pId1);
		obs.setValue(new StringType("Another fullText"));
		IIdType oId2 = myObservationDao.create(obs, new ServletRequestDetails()).getId().toUnqualifiedVersionless();

		List<String> patients;
		SearchParameterMap params;

		params = new SearchParameterMap();
		params.add(Constants.PARAM_CONTENT, new StringParam("fulltext"));
		patients = toUnqualifiedVersionlessIdValues(myPatientDao.search(params));
		assertThat(patients, containsInAnyOrder(toValues(pId1)));

		params = new SearchParameterMap();
		params.add(Constants.PARAM_CONTENT, new StringParam("FULLTEXT"));
		patients = toUnqualifiedVersionlessIdValues(myObservationDao.search(params));
		assertThat(patients, containsInAnyOrder(toValues(oId1, oId2)));

	}

}<|MERGE_RESOLUTION|>--- conflicted
+++ resolved
@@ -360,11 +360,7 @@
 		
 		Device dev2 = new Device();
 		dev2.setManufacturer("Some Manufacturer 2");
-<<<<<<< HEAD
-		myDeviceDao.create(dev2).getId().toUnqualifiedVersionless();
-=======
 		IIdType devId2 = myDeviceDao.create(dev2, new ServletRequestDetails()).getId().toUnqualifiedVersionless();
->>>>>>> fd2eaff1
 
 		Observation obs1 = new Observation();
 		obs1.getSubject().setReferenceElement(ptId1);
