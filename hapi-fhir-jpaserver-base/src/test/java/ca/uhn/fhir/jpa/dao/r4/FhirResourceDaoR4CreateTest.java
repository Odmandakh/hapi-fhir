package ca.uhn.fhir.jpa.dao.r4;

import ca.uhn.fhir.jpa.dao.DaoConfig;
import ca.uhn.fhir.jpa.dao.SearchParameterMap;
import ca.uhn.fhir.rest.param.StringParam;
import ca.uhn.fhir.util.TestUtil;
import org.hl7.fhir.instance.model.api.IIdType;
import org.hl7.fhir.r4.model.Bundle;
import org.hl7.fhir.r4.model.IdType;
import org.hl7.fhir.r4.model.Organization;
import org.hl7.fhir.r4.model.Patient;
import org.junit.After;
import org.junit.AfterClass;
import org.junit.Test;
import org.slf4j.Logger;
import org.slf4j.LoggerFactory;

import java.io.IOException;

import static org.hamcrest.Matchers.contains;
import static org.hamcrest.Matchers.empty;
import static org.hamcrest.Matchers.matchesPattern;
import static org.junit.Assert.*;

public class FhirResourceDaoR4CreateTest extends BaseJpaR4Test {
	private static final Logger ourLog = LoggerFactory.getLogger(FhirResourceDaoR4CreateTest.class);

	@After
	public void afterResetDao() {
		myDaoConfig.setResourceServerIdStrategy(new DaoConfig().getResourceServerIdStrategy());
	}

	@Test
<<<<<<< HEAD
	public void testCreateResourceWithKoreanText() throws IOException {
		String input = loadClasspath("/r4/bug832-korean-text.xml");
		Patient p = myFhirCtx.newXmlParser().parseResource(Patient.class, input);
		String id = myPatientDao.create(p).getId().toUnqualifiedVersionless().getValue();

		SearchParameterMap map= new SearchParameterMap();
		map.setLoadSynchronous(true);
		map.add(Patient.SP_FAMILY, new StringParam("김"));
		assertThat(toUnqualifiedVersionlessIdValues(myPatientDao.search(map)), contains(id));

		map= new SearchParameterMap();
		map.setLoadSynchronous(true);
		map.add(Patient.SP_GIVEN, new StringParam("준"));
		assertThat(toUnqualifiedVersionlessIdValues(myPatientDao.search(map)), contains(id));

		map= new SearchParameterMap();
		map.setLoadSynchronous(true);
		map.add(Patient.SP_GIVEN, new StringParam("준수"));
		assertThat(toUnqualifiedVersionlessIdValues(myPatientDao.search(map)), contains(id));

		map= new SearchParameterMap();
		map.setLoadSynchronous(true);
		map.add(Patient.SP_GIVEN, new StringParam("수")); // rightmost character only
		assertThat(toUnqualifiedVersionlessIdValues(myPatientDao.search(map)), empty());

	}

	@Test
	public void testCreateWithUuidResourceStrategy() throws Exception {
=======
	public void testCreateWithUuidResourceStrategy() {
>>>>>>> b594b8ee
		myDaoConfig.setResourceServerIdStrategy(DaoConfig.IdStrategyEnum.UUID);

		Patient p = new Patient();
		p.addName().setFamily("FAM");
		IIdType id = myPatientDao.create(p).getId().toUnqualified();

		assertThat(id.getIdPart(), matchesPattern("[a-z0-9]{8}-.*"));

		p = myPatientDao.read(id);
		assertEquals("FAM", p.getNameFirstRep().getFamily());

	}

	@Test
	public void testTransactionCreateWithUuidResourceStrategy() {
		myDaoConfig.setResourceServerIdStrategy(DaoConfig.IdStrategyEnum.UUID);

		Organization org = new Organization();
		org.setId(IdType.newRandomUuid());
		org.setName("ORG");

		Patient p = new Patient();
		p.setId(IdType.newRandomUuid());
		p.addName().setFamily("FAM");
		p.getManagingOrganization().setReference(org.getId());

		Bundle input = new Bundle();
		input.setType(Bundle.BundleType.TRANSACTION);
		input.addEntry()
			.setResource(org)
			.setFullUrl(org.getId())
			.getRequest()
			.setMethod(Bundle.HTTPVerb.POST);
		input.addEntry()
			.setResource(p)
			.setFullUrl(p.getId())
			.getRequest()
			.setMethod(Bundle.HTTPVerb.POST);

		ourLog.info(myFhirCtx.newXmlParser().setPrettyPrint(true).encodeResourceToString(input));

		Bundle output = mySystemDao.transaction(mySrd, input);

		ourLog.info(myFhirCtx.newXmlParser().setPrettyPrint(true).encodeResourceToString(output));

		assertThat(output.getEntry().get(0).getResponse().getLocation(), matchesPattern("Organization/[a-z0-9]{8}-.*"));
		assertThat(output.getEntry().get(1).getResponse().getLocation(), matchesPattern("Patient/[a-z0-9]{8}-.*"));


	}


	@AfterClass
	public static void afterClassClearContext() {
		TestUtil.clearAllStaticFieldsForUnitTest();
	}

}<|MERGE_RESOLUTION|>--- conflicted
+++ resolved
@@ -31,7 +31,6 @@
 	}
 
 	@Test
-<<<<<<< HEAD
 	public void testCreateResourceWithKoreanText() throws IOException {
 		String input = loadClasspath("/r4/bug832-korean-text.xml");
 		Patient p = myFhirCtx.newXmlParser().parseResource(Patient.class, input);
@@ -61,9 +60,6 @@
 
 	@Test
 	public void testCreateWithUuidResourceStrategy() throws Exception {
-=======
-	public void testCreateWithUuidResourceStrategy() {
->>>>>>> b594b8ee
 		myDaoConfig.setResourceServerIdStrategy(DaoConfig.IdStrategyEnum.UUID);
 
 		Patient p = new Patient();
