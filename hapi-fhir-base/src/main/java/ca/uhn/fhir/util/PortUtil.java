--- conflicted
+++ resolved
@@ -23,18 +23,10 @@
 import org.slf4j.Logger;
 import org.slf4j.LoggerFactory;
 
-<<<<<<< HEAD
-import java.net.ConnectException;
-import java.net.InetSocketAddress;
-import java.net.ServerSocket;
-import java.net.Socket;
-import java.util.LinkedHashSet;
-=======
 import java.io.IOException;
 import java.net.InetSocketAddress;
 import java.net.ServerSocket;
 import java.net.Socket;
->>>>>>> b3c9b32d
 
 /**
  * Provides server ports
@@ -42,10 +34,6 @@
 @CoverageIgnore
 public class PortUtil {
 	private static final Logger ourLog = LoggerFactory.getLogger(PortUtil.class);
-<<<<<<< HEAD
-	private static LinkedHashSet<Integer> ourPorts = new LinkedHashSet<>();
-=======
->>>>>>> b3c9b32d
 
 	/*
 	 * Non instantiable
@@ -62,34 +50,8 @@
 	 * so it can be reused across modules. Use with caution.
 	 */
 	public static int findFreePort() {
+		ServerSocket server;
 		try {
-<<<<<<< HEAD
-			int port;
-			do {
-				try (ServerSocket server = new ServerSocket(0)) {
-					server.setReuseAddress(true);
-					port = server.getLocalPort();
-				}
-			} while (!ourPorts.add(port));
-
-			// Make sure that we can't connect to the server, meaning the port is
-			// successfully released
-			for (int i = 0; i < 20; i++) {
-				Socket connector = new Socket();
-				try {
-					connector.connect(new InetSocketAddress(port));
-				} catch (ConnectException e) {
-					break;
-				}
-				ourLog.info("Port {} is still in use - Waiting...", port);
-				Thread.sleep(250);
-			}
-
-			Thread.sleep(1000);
-
-			return port;
-		} catch (Exception e) {
-=======
 			server = new ServerSocket(0);
 			server.setReuseAddress(true);
 			int port = server.getLocalPort();
@@ -126,7 +88,6 @@
 
 			return port;
 		} catch (IOException | InterruptedException e) {
->>>>>>> b3c9b32d
 			throw new Error(e);
 		}
 	}
