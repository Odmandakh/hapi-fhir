--- conflicted
+++ resolved
@@ -46,7 +46,6 @@
 		myValue = theValue;
 	}
 
-<<<<<<< HEAD
 	/**
 	 * Constructor for <b>non-recursive</b> include
 	 * 
@@ -93,13 +92,6 @@
 	/**
 	 * See the note on equality on the {@link Include class documentation}
 	 */
-=======
-	public Include(String theValue, boolean theImmutable) {
-		myValue = theValue;
-		myImmutable = theImmutable;
-	}
-
->>>>>>> 98a0d5a0
 	@Override
 	public boolean equals(Object obj) {
 		if (this == obj) {
@@ -140,6 +132,12 @@
 		myValue = theValue;
 	}
 
+	public Include toLocked() {
+		Include retVal = new Include(myValue, myRecurse);
+		retVal.myImmutable = true;
+		return retVal;
+	}
+	
 	@Override
 	public String toString() {
 		ToStringBuilder builder = new ToStringBuilder(this);
