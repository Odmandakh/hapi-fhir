--- conflicted
+++ resolved
@@ -105,44 +105,27 @@
 
 	private FhirContext myContext;
 
-<<<<<<< HEAD
 	ModelScanner(FhirContext theContext, Class<? extends IBaseResource> theResourceTypes) throws ConfigurationException {
 		myContext=theContext;
 		Set<Class<? extends IBase>> singleton = new HashSet<Class<? extends IBase>>();
-=======
-	ModelScanner(FhirContext theContext, Class<? extends IResource> theResourceTypes) throws ConfigurationException {
-		myContext = theContext;
-		Set<Class<? extends IElement>> singleton = new HashSet<Class<? extends IElement>>();
->>>>>>> c294e1c0
 		singleton.add(theResourceTypes);
 		init(null, singleton);
 	}
 
-<<<<<<< HEAD
 	ModelScanner(FhirContext theContext, Collection<Class<? extends IBaseResource>> theResourceTypes) throws ConfigurationException {
 		myContext=theContext;
 		init(null, new HashSet<Class<? extends IBase>>(theResourceTypes));
 	}
 
 	ModelScanner(FhirContext theContext, Map<Class<? extends IBase>, BaseRuntimeElementDefinition<?>> theExistingDefinitions, Collection<Class<? extends IBaseResource>> theResourceTypes) throws ConfigurationException {
-		myContext=theContext;
-		init(theExistingDefinitions, new HashSet<Class<? extends IBase>>(theResourceTypes));
-=======
-	ModelScanner(FhirContext theContext, Collection<Class<? extends IResource>> theResourceTypes) throws ConfigurationException {
 		myContext = theContext;
-		init(null, new HashSet<Class<? extends IElement>>(theResourceTypes));
-	}
-
-	ModelScanner(FhirContext theContext, Map<Class<? extends IElement>, BaseRuntimeElementDefinition<?>> theExistingDefinitions, Collection<Class<? extends IResource>> theResourceTypes) throws ConfigurationException {
-		myContext = theContext;
-		Set<Class<? extends IElement>> toScan;
+		Set<Class<? extends IBase>> toScan;
 		if (theResourceTypes != null) {
-			toScan = new HashSet<Class<? extends IElement>>(theResourceTypes);
+			toScan = new HashSet<Class<? extends IBase>>(theResourceTypes);
 		} else {
-			toScan = new HashSet<Class<? extends IElement>>();
+			toScan = new HashSet<Class<? extends IBase>>();
 		}
 		init(theExistingDefinitions, toScan);
->>>>>>> c294e1c0
 	}
 
 	public Map<Class<? extends IBase>, BaseRuntimeElementDefinition<?>> getClassToElementDefinitions() {
@@ -419,13 +402,8 @@
 				ourLog.trace("Ignoring constant {} on target type {}", next.getName(), theClass);
 				continue;
 			}
-<<<<<<< HEAD
 			
 			Child childAnnotation = pullAnnotation(next, Child.class);
-=======
-
-			Child childAnnotation = next.getAnnotation(Child.class);
->>>>>>> c294e1c0
 			if (childAnnotation == null) {
 				ourLog.trace("Ignoring non @Child field {} on target type {}", next.getName(), theClass);
 				continue;
