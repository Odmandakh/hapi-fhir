package ca.uhn.fhir.context;

/*
 * #%L
 * HAPI FHIR - Core Library
 * %%
 * Copyright (C) 2014 - 2015 University Health Network
 * %%
 * Licensed under the Apache License, Version 2.0 (the "License");
 * you may not use this file except in compliance with the License.
 * You may obtain a copy of the License at
 * 
 *      http://www.apache.org/licenses/LICENSE-2.0
 * 
 * Unless required by applicable law or agreed to in writing, software
 * distributed under the License is distributed on an "AS IS" BASIS,
 * WITHOUT WARRANTIES OR CONDITIONS OF ANY KIND, either express or implied.
 * See the License for the specific language governing permissions and
 * limitations under the License.
 * #L%
 */

import java.lang.reflect.Constructor;
import java.lang.reflect.InvocationTargetException;
import java.util.ArrayList;
import java.util.Collections;
import java.util.HashMap;
import java.util.List;
import java.util.Map;

import org.apache.commons.lang3.StringUtils;
import org.hl7.fhir.instance.model.api.IBase;
import org.hl7.fhir.instance.model.api.IBaseEnumFactory;

import ca.uhn.fhir.model.api.IValueSetEnumBinder;

public abstract class BaseRuntimeElementDefinition<T extends IBase> {

	private static final Class<Void> VOID_CLASS = Void.class;
	
	private final String myName;
	private final Class<? extends T> myImplementingClass;
	private List<RuntimeChildDeclaredExtensionDefinition> myExtensions = new ArrayList<RuntimeChildDeclaredExtensionDefinition>();
	private Map<String, RuntimeChildDeclaredExtensionDefinition> myUrlToExtension = new HashMap<String, RuntimeChildDeclaredExtensionDefinition>();
	private List<RuntimeChildDeclaredExtensionDefinition> myExtensionsModifier = new ArrayList<RuntimeChildDeclaredExtensionDefinition>();
	private List<RuntimeChildDeclaredExtensionDefinition> myExtensionsNonModifier = new ArrayList<RuntimeChildDeclaredExtensionDefinition>();
	private final boolean myStandardType;
	private Map<Class<?>, Constructor<T>> myConstructors = Collections.synchronizedMap(new HashMap<Class<?>, Constructor<T>>());

	public BaseRuntimeElementDefinition(String theName, Class<? extends T> theImplementingClass, boolean theStandardType) {
		assert StringUtils.isNotBlank(theName);
		assert theImplementingClass != null;

		String name = theName;
		// TODO: remove this and fix for the model
		if (name.endsWith("Dt")) {
			name = name.substring(0, name.length() - 2);
		}
		
		
		myName = name;
		myStandardType = theStandardType;
		myImplementingClass = theImplementingClass;
	}

	public boolean isStandardType() {
		return myStandardType;
	}

	@Override
	public String toString() {
		return getClass().getSimpleName()+"[" + getName() + "]";
	}

	public void addExtension(RuntimeChildDeclaredExtensionDefinition theExtension) {
		if (theExtension == null) {
			throw new NullPointerException();
		}
		myExtensions.add(theExtension);
	}

	public List<RuntimeChildDeclaredExtensionDefinition> getExtensions() {
		return myExtensions;
	}

	public List<RuntimeChildDeclaredExtensionDefinition> getExtensionsModifier() {
		return myExtensionsModifier;
	}

	public List<RuntimeChildDeclaredExtensionDefinition> getExtensionsNonModifier() {
		return myExtensionsNonModifier;
	}

	/**
	 * Returns null if none
	 */
	public RuntimeChildDeclaredExtensionDefinition getDeclaredExtension(String theExtensionUrl) {
		return myUrlToExtension.get(theExtensionUrl);
	}

	/**
	 * @return Returns the runtime name for this resource (i.e. the name that
	 *         will be used in encoded messages)
	 */
	public String getName() {
		return myName;
	}

	public T newInstance() {
		return newInstance(null);
	}

	public T newInstance(Object theArgument) {
		try {
			if (theArgument == null) {
<<<<<<< HEAD
				return getImplementingClass().newInstance();
			} else if (theArgument instanceof IValueSetEnumBinder) {
				return getImplementingClass().getConstructor(IValueSetEnumBinder.class).newInstance(theArgument);
			} else if (theArgument instanceof IBaseEnumFactory) {
				return getImplementingClass().getConstructor(IBaseEnumFactory.class).newInstance(theArgument);
			} else {
				return getImplementingClass().getConstructor(theArgument.getClass()).newInstance(theArgument);
=======
				return getConstructor(null).newInstance(null);
			} else {
				return getConstructor(theArgument).newInstance(theArgument);
>>>>>>> 3a5d2e89
			}
		} catch (InstantiationException e) {
			throw new ConfigurationException("Failed to instantiate type:" + getImplementingClass().getName(), e);
		} catch (IllegalAccessException e) {
			throw new ConfigurationException("Failed to instantiate type:" + getImplementingClass().getName(), e);
		} catch (IllegalArgumentException e) {
			throw new ConfigurationException("Failed to instantiate type:" + getImplementingClass().getName(), e);
		} catch (InvocationTargetException e) {
			throw new ConfigurationException("Failed to instantiate type:" + getImplementingClass().getName(), e);
		} catch (SecurityException e) {
			throw new ConfigurationException("Failed to instantiate type:" + getImplementingClass().getName(), e);
		}
	}

	@SuppressWarnings("unchecked")
	private Constructor<T> getConstructor(Object theArgument) {
		
		Class<? extends Object> argumentType;
		if (theArgument == null) {
			argumentType = VOID_CLASS;
		} else {
			argumentType = theArgument.getClass();
		}
		
		Constructor<T> retVal = myConstructors.get(argumentType);
		if (retVal == null) {
			for (Constructor<?> next : getImplementingClass().getConstructors()) {
				if (argumentType == VOID_CLASS) {
					if (next.getParameterTypes().length == 0) {
						retVal = (Constructor<T>) next;
						break;
					}
				} else if (next.getParameterTypes().length == 1) {
					if (next.getParameterTypes()[0].isAssignableFrom(argumentType)) {
						retVal = (Constructor<T>) next;
						break;
					}
				}
			}
			if (retVal == null) {
				throw new ConfigurationException("Class " + getImplementingClass() + " has no constructor with a single argument of type " + argumentType);
			}
			myConstructors.put(argumentType, retVal);
		}
		return retVal;
	}

	public Class<? extends T> getImplementingClass() {
		return myImplementingClass;
	}

	/**
	 * Invoked prior to use to perform any initialization and make object
	 * mutable
	 * @param theContext TODO
	 */
	void sealAndInitialize(FhirContext theContext, Map<Class<? extends IBase>, BaseRuntimeElementDefinition<?>> theClassToElementDefinitions) {
		for (BaseRuntimeChildDefinition next : myExtensions) {
			next.sealAndInitialize(theContext, theClassToElementDefinitions);
		}

		for (RuntimeChildDeclaredExtensionDefinition next : myExtensions) {
			String extUrl = next.getExtensionUrl();
			if (myUrlToExtension.containsKey(extUrl)) {
				throw new ConfigurationException("Duplicate extension URL[" + extUrl + "] in Element[" + getName() + "]");
			} else {
				myUrlToExtension.put(extUrl, next);
			}
			if (next.isModifier()) {
				myExtensionsModifier.add(next);
			} else {
				myExtensionsNonModifier.add(next);
			}

		}

		myExtensions = Collections.unmodifiableList(myExtensions);
	}

	public abstract ChildTypeEnum getChildType();

	public enum ChildTypeEnum {
		COMPOSITE_DATATYPE, PRIMITIVE_DATATYPE, RESOURCE, RESOURCE_REF, RESOURCE_BLOCK, 
		/**
		 * HAPI style
		 */
		PRIMITIVE_XHTML, 
		UNDECL_EXT, EXTENSION_DECLARED, 
		/**
		 * HAPI structure style
		 */
		CONTAINED_RESOURCES, 
		ID_DATATYPE, 
		/**
		 * HL7.org structure style
		 */
		CONTAINED_RESOURCE_LIST, 
		
		/**
		 * HL7.org style
		 */
		PRIMITIVE_XHTML_HL7ORG

	}

}<|MERGE_RESOLUTION|>--- conflicted
+++ resolved
@@ -113,19 +113,9 @@
 	public T newInstance(Object theArgument) {
 		try {
 			if (theArgument == null) {
-<<<<<<< HEAD
-				return getImplementingClass().newInstance();
-			} else if (theArgument instanceof IValueSetEnumBinder) {
-				return getImplementingClass().getConstructor(IValueSetEnumBinder.class).newInstance(theArgument);
-			} else if (theArgument instanceof IBaseEnumFactory) {
-				return getImplementingClass().getConstructor(IBaseEnumFactory.class).newInstance(theArgument);
-			} else {
-				return getImplementingClass().getConstructor(theArgument.getClass()).newInstance(theArgument);
-=======
 				return getConstructor(null).newInstance(null);
 			} else {
 				return getConstructor(theArgument).newInstance(theArgument);
->>>>>>> 3a5d2e89
 			}
 		} catch (InstantiationException e) {
 			throw new ConfigurationException("Failed to instantiate type:" + getImplementingClass().getName(), e);
