--- conflicted
+++ resolved
@@ -190,17 +190,10 @@
 				List<IBaseResource> retVal = resources.getResources(theFromIndex, theToIndex);
 				int index = theFromIndex;
 				for (IBaseResource nextResource : retVal) {
-<<<<<<< HEAD
-					if (nextResource.getId() == null || isBlank(nextResource.getId().getIdPart())) {
-						throw new InternalErrorException("Server provided resource at index " + index + " with no ID set (using IResource#setId(IdDt))");
-					}
-					if (isBlank(nextResource.getId().getVersionIdPart()) && nextResource instanceof IResource) {
-=======
 					if (nextResource.getIdElement() == null || isBlank(nextResource.getIdElement().getIdPart())) {
 						throw new InternalErrorException("Server provided resource at index " + index + " with no ID set (using IResource#setId(IdDt))");
 					}
 					if (isBlank(nextResource.getIdElement().getVersionIdPart()) && nextResource instanceof IResource) {
->>>>>>> 3a5d2e89
 						IdDt versionId = (IdDt) ResourceMetadataKeyEnum.VERSION_ID.get((IResource) nextResource);
 						if (versionId == null || versionId.isEmpty()) {
 							throw new InternalErrorException("Server provided resource at index " + index + " with no Version ID set (using IResource#setId(IdDt))");
