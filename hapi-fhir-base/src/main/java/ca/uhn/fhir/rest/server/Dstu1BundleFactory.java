--- conflicted
+++ resolved
@@ -28,11 +28,7 @@
 
 import org.apache.commons.lang3.StringUtils;
 import org.apache.commons.lang3.Validate;
-<<<<<<< HEAD
-import org.hl7.fhir.instance.model.IBaseResource;
-=======
 import org.hl7.fhir.instance.model.api.IBaseResource;
->>>>>>> 3a5d2e89
 import org.hl7.fhir.instance.model.api.IIdType;
 
 import ca.uhn.fhir.context.FhirContext;
@@ -72,13 +68,8 @@
 		Set<IdDt> addedResourceIds = new HashSet<IdDt>();
 	
 		for (IBaseResource next : theResult) {
-<<<<<<< HEAD
-			if (next.getId().isEmpty() == false) {
-				addedResourceIds.add((IdDt) next.getId());
-=======
 			if (next.getIdElement().isEmpty() == false) {
 				addedResourceIds.add((IdDt) next.getIdElement());
->>>>>>> 3a5d2e89
 			}
 		}
 	
@@ -193,11 +184,7 @@
 		}
 	
 		for (IBaseResource next : resourceList) {
-<<<<<<< HEAD
-			if (next.getId() == null || next.getId().isEmpty()) {
-=======
 			if (next.getIdElement() == null || next.getIdElement().isEmpty()) {
->>>>>>> 3a5d2e89
 				if (!(next instanceof BaseOperationOutcome)) {
 					throw new InternalErrorException("Server method returned resource of type[" + next.getClass().getSimpleName() + "] with no ID specified (IResource#setId(IdDt) must be called)");
 				}
@@ -271,11 +258,7 @@
 	}
 
 	@Override
-<<<<<<< HEAD
-	public void initializeBundleFromResourceList(String theAuthor, List<IBaseResource> theResult, String theServerBase, String theCompleteUrl, int theTotalResults, BundleTypeEnum theBundleType) {
-=======
 	public void initializeBundleFromResourceList(String theAuthor, List<? extends IBaseResource> theResult, String theServerBase, String theCompleteUrl, int theTotalResults, BundleTypeEnum theBundleType) {
->>>>>>> 3a5d2e89
 		myBundle = new Bundle();
 		
 		myBundle.getAuthorName().setValue(theAuthor);
@@ -288,13 +271,8 @@
 		Set<IIdType> addedResourceIds = new HashSet<IIdType>();
 	
 		for (IBaseResource next : theResult) {
-<<<<<<< HEAD
-			if (next.getId().isEmpty() == false) {
-				addedResourceIds.add(next.getId());
-=======
 			if (next.getIdElement().isEmpty() == false) {
 				addedResourceIds.add(next.getIdElement());
->>>>>>> 3a5d2e89
 			}
 		}
 	
@@ -325,22 +303,13 @@
 				for (BaseResourceReferenceDt nextRef : references) {
 					IBaseResource nextRefRes = (IBaseResource) nextRef.getResource();
 					if (nextRefRes != null) {
-<<<<<<< HEAD
-						if (nextRefRes.getId().hasIdPart()) {
-							if (containedIds.contains(nextRefRes.getId().getValue())) {
-=======
 						if (nextRefRes.getIdElement().hasIdPart()) {
 							if (containedIds.contains(nextRefRes.getIdElement().getValue())) {
->>>>>>> 3a5d2e89
 								// Don't add contained IDs as top level resources
 								continue;
 							}
 	
-<<<<<<< HEAD
-							IIdType id = nextRefRes.getId();
-=======
 							IIdType id = nextRefRes.getIdElement();
->>>>>>> 3a5d2e89
 							if (id.hasResourceType() == false) {
 								String resName = myContext.getResourceDefinition(nextRefRes).getName();
 								id = id.withResourceType(resName);
