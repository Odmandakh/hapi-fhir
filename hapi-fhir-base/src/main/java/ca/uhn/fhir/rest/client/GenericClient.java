--- conflicted
+++ resolved
@@ -51,7 +51,7 @@
 import ca.uhn.fhir.rest.client.api.IHttpRequest;
 import ca.uhn.fhir.rest.client.exceptions.NonFhirResponseException;
 import ca.uhn.fhir.rest.client.interceptor.LoggingInterceptor;
-<<<<<<< HEAD
+
 import ca.uhn.fhir.rest.gclient.IClientExecutable;
 import ca.uhn.fhir.rest.gclient.ICreate;
 import ca.uhn.fhir.rest.gclient.ICreateTyped;
@@ -114,10 +114,8 @@
 import ca.uhn.fhir.rest.method.TransactionMethodBinding;
 import ca.uhn.fhir.rest.method.ValidateMethodBindingDstu1;
 import ca.uhn.fhir.rest.method.ValidateMethodBindingDstu2Plus;
-=======
 import ca.uhn.fhir.rest.gclient.*;
 import ca.uhn.fhir.rest.method.*;
->>>>>>> 06f9d86b
 import ca.uhn.fhir.rest.param.DateParam;
 import ca.uhn.fhir.rest.param.DateRangeParam;
 import ca.uhn.fhir.rest.param.TokenParam;
@@ -1437,12 +1435,9 @@
 		private RuntimeResourceDefinition myParametersDef;
 		private Class<? extends IBaseResource> myType;
 		private boolean myUseHttpGet;
-<<<<<<< HEAD
-                private IBaseBundle myMsgBundle;
-             
-=======
+    private IBaseBundle myMsgBundle;        
 		private Class myReturnResourceType;
->>>>>>> 06f9d86b
+
 
 		@SuppressWarnings("unchecked")
 		private void addParam(String theName, IBase theValue) {
@@ -1497,104 +1492,60 @@
 		@SuppressWarnings("unchecked")
 		@Override
 		public Object execute() {
-<<<<<<< HEAD
-                    if  (myOperationName != null && myOperationName.equals(Constants.EXTOP_PROCESS_MESSAGE)) {
-                        //If is $process-message operation
-                        BaseHttpClientInvocation invocation = OperationMethodBinding.createProcessMsgInvocation(myContext, myOperationName, myMsgBundle);
-
-                        ResourceResponseHandler handler = new ResourceResponseHandler();
-                        handler.setPreferResponseTypes(getPreferResponseTypes(myType));
-                        
-                        /*
-                        Map<String, List<String>> urlParams = new LinkedHashMap<String, List<String>>();
-                        GenericClient.this.addParam(urlParams, Constants.PARAM_ASYNC, String.valueOf(myAsync));  
-                        GenericClient.this.addParam(urlParams, Constants.PARAM_RESPONSE_URL, String.valueOf(myRespondToUri));
-                        */
-
-                        Object retVal = invoke(null, handler, invocation);
-                        return retVal;
-                    } else {
-                        String resourceName;
-                        String id;
-                        if (myType != null) {
-                                resourceName = myContext.getResourceDefinition(myType).getName();
-                                id = null;
-                        } else if (myId != null) {
-                                resourceName = myId.getResourceType();
-                                id = myId.getIdPart();
-                        } else {
-                                resourceName = null;
-                                id = null;
-                        }
-
-                        BaseHttpClientInvocation invocation = OperationMethodBinding.createOperationInvocation(myContext, resourceName, id, myOperationName, myParameters, myUseHttpGet);
-
-                        ResourceResponseHandler handler = new ResourceResponseHandler();
-                        handler.setPreferResponseTypes(getPreferResponseTypes(myType));
-
-                        Object retVal = invoke(null, handler, invocation);
-                        if (myContext.getResourceDefinition((IBaseResource) retVal).getName().equals("Parameters")) {
-                                return retVal;
-                        } else {
-                                RuntimeResourceDefinition def = myContext.getResourceDefinition("Parameters");
-                                IBaseResource parameters = def.newInstance();
-
-                                BaseRuntimeChildDefinition paramChild = def.getChildByName("parameter");
-                                BaseRuntimeElementCompositeDefinition<?> paramChildElem = (BaseRuntimeElementCompositeDefinition<?>) paramChild.getChildByName("parameter");
-                                IBase parameter = paramChildElem.newInstance();
-                                paramChild.getMutator().addValue(parameters, parameter);
-
-                                BaseRuntimeChildDefinition resourceElem = paramChildElem.getChildByName("resource");
-                                resourceElem.getMutator().addValue(parameter, (IBase) retVal);
-
-                                return parameters;
-                        }
-                    }
-=======
-			String resourceName;
-			String id;
-			if (myType != null) {
-				resourceName = myContext.getResourceDefinition(myType).getName();
-				id = null;
-			} else if (myId != null) {
-				resourceName = myId.getResourceType();
-				id = myId.getIdPart();
-			} else {
-				resourceName = null;
-				id = null;
-			}
-
-			BaseHttpClientInvocation invocation = OperationMethodBinding.createOperationInvocation(myContext, resourceName, id, myOperationName, myParameters, myUseHttpGet);
-
-			if (myReturnResourceType != null) {
-				ResourceResponseHandler handler;
-				handler = new ResourceResponseHandler(myReturnResourceType);
-				Object retVal = invoke(null, handler, invocation);
-				return retVal;
-			} else {
-				ResourceResponseHandler handler;
-				handler = new ResourceResponseHandler();
-				handler.setPreferResponseTypes(getPreferResponseTypes(myType));
-
-				Object retVal = invoke(null, handler, invocation);
-				if (myContext.getResourceDefinition((IBaseResource) retVal).getName().equals("Parameters")) {
-					return retVal;
-				} else {
-					RuntimeResourceDefinition def = myContext.getResourceDefinition("Parameters");
-					IBaseResource parameters = def.newInstance();
-
-					BaseRuntimeChildDefinition paramChild = def.getChildByName("parameter");
-					BaseRuntimeElementCompositeDefinition<?> paramChildElem = (BaseRuntimeElementCompositeDefinition<?>) paramChild.getChildByName("parameter");
-					IBase parameter = paramChildElem.newInstance();
-					paramChild.getMutator().addValue(parameters, parameter);
-
-					BaseRuntimeChildDefinition resourceElem = paramChildElem.getChildByName("resource");
-					resourceElem.getMutator().addValue(parameter, (IBase) retVal);
-
-					return parameters;
-				}
-			}
->>>>>>> 06f9d86b
+
+      if  (myOperationName != null && myOperationName.equals(Constants.EXTOP_PROCESS_MESSAGE)) {
+          //If is $process-message operation
+          BaseHttpClientInvocation invocation = OperationMethodBinding.createProcessMsgInvocation(myContext, myOperationName, myMsgBundle);
+
+          ResourceResponseHandler handler = new ResourceResponseHandler();
+          handler.setPreferResponseTypes(getPreferResponseTypes(myType));
+
+          /*
+          Map<String, List<String>> urlParams = new LinkedHashMap<String, List<String>>();
+          GenericClient.this.addParam(urlParams, Constants.PARAM_ASYNC, String.valueOf(myAsync));  
+          GenericClient.this.addParam(urlParams, Constants.PARAM_RESPONSE_URL, String.valueOf(myRespondToUri));
+          */
+
+          Object retVal = invoke(null, handler, invocation);
+          return retVal;
+      } else {
+          String resourceName;
+          String id;
+          if (myType != null) {
+                  resourceName = myContext.getResourceDefinition(myType).getName();
+                  id = null;
+          } else if (myId != null) {
+                  resourceName = myId.getResourceType();
+                  id = myId.getIdPart();
+          } else {
+                  resourceName = null;
+                  id = null;
+          }
+
+          BaseHttpClientInvocation invocation = OperationMethodBinding.createOperationInvocation(myContext, resourceName, id, myOperationName, myParameters, myUseHttpGet);
+
+          ResourceResponseHandler handler = new ResourceResponseHandler();
+          handler.setPreferResponseTypes(getPreferResponseTypes(myType));
+
+          Object retVal = invoke(null, handler, invocation);
+          if (myContext.getResourceDefinition((IBaseResource) retVal).getName().equals("Parameters")) {
+                  return retVal;
+          } else {
+                  RuntimeResourceDefinition def = myContext.getResourceDefinition("Parameters");
+                  IBaseResource parameters = def.newInstance();
+
+                  BaseRuntimeChildDefinition paramChild = def.getChildByName("parameter");
+                  BaseRuntimeElementCompositeDefinition<?> paramChildElem = (BaseRuntimeElementCompositeDefinition<?>) paramChild.getChildByName("parameter");
+                  IBase parameter = paramChildElem.newInstance();
+                  paramChild.getMutator().addValue(parameters, parameter);
+
+                  BaseRuntimeChildDefinition resourceElem = paramChildElem.getChildByName("resource");
+                  resourceElem.getMutator().addValue(parameter, (IBase) retVal);
+
+                  return parameters;
+          }
+      }
+
 		}
 
 		@Override
@@ -1688,37 +1639,37 @@
 			return this;
 		}
 
-<<<<<<< HEAD
-                @Override
-                public IOperationProcessMsg setMessageBundle(IBaseBundle theMsgBundle) {
-                    
-                    Validate.notNull(theMsgBundle, "theMsgBundle must not be null");
-                   /* Validate.isTrue(theMsgBundle.getType().getValueAsEnum() == BundleTypeEnum.MESSAGE);
-                    Validate.isTrue(theMsgBundle.getEntries().size() > 0);
-                    Validate.notNull(theMsgBundle.getEntries().get(0).getResource(), "Message Bundle first entry must be a MessageHeader resource");
-                    Validate.isTrue(theMsgBundle.getEntries().get(0).getResource().getResourceName().equals("MessageHeader"), "Message Bundle first entry must be a MessageHeader resource");
-                   */
-                    myMsgBundle = (IBaseBundle) theMsgBundle;
-                    return this;
-                }
-
-                @Override
-                public  IOperationProcessMsg<IBaseOperationOutcome> setAsyncProcessingMode() {
-                    setMessageAsync(true);
-                    return this;
-                }
-
-                @Override
-                public  IOperationProcessMsg setResponseUrlParam(String responseUrl) {
-                    Validate.notEmpty(responseUrl, "responseUrl must not be null");
-                    Validate.matchesPattern(responseUrl, "^(https?)://[-a-zA-Z0-9+&@#/%?=~_|!:,.;]*[-a-zA-Z0-9+&@#/%=~_|]", "responseUrl must be a valid URL");
-                    setMessageResponseUrl(responseUrl);
-                    return this;
-                }
+
+    @Override
+    public IOperationProcessMsg setMessageBundle(IBaseBundle theMsgBundle) {
+
+      Validate.notNull(theMsgBundle, "theMsgBundle must not be null");
+     /* Validate.isTrue(theMsgBundle.getType().getValueAsEnum() == BundleTypeEnum.MESSAGE);
+      Validate.isTrue(theMsgBundle.getEntries().size() > 0);
+      Validate.notNull(theMsgBundle.getEntries().get(0).getResource(), "Message Bundle first entry must be a MessageHeader resource");
+      Validate.isTrue(theMsgBundle.getEntries().get(0).getResource().getResourceName().equals("MessageHeader"), "Message Bundle first entry must be a MessageHeader resource");
+     */
+      myMsgBundle = (IBaseBundle) theMsgBundle;
+      return this;
+    }
+
+    @Override
+    public  IOperationProcessMsg<IBaseOperationOutcome> setAsyncProcessingMode() {
+      setMessageAsync(true);
+      return this;
+    }
+
+    @Override
+    public  IOperationProcessMsg setResponseUrlParam(String responseUrl) {
+      Validate.notEmpty(responseUrl, "responseUrl must not be null");
+      Validate.matchesPattern(responseUrl, "^(https?)://[-a-zA-Z0-9+&@#/%?=~_|!:,.;]*[-a-zA-Z0-9+&@#/%=~_|]", "responseUrl must be a valid URL");
+      setMessageResponseUrl(responseUrl);
+      return this;
+    }
 
     
                
-=======
+
 		@Override
 		public IOperationUntypedWithInput returnResourceType(Class theReturnType) {
 			Validate.notNull(theReturnType, "theReturnType must not be null");
@@ -1726,7 +1677,7 @@
 			myReturnResourceType = theReturnType;
 			return this;
 		}
->>>>>>> 06f9d86b
+
 
 	}
 
