--- conflicted
+++ resolved
@@ -22,11 +22,7 @@
 public class ${className}ResourceProvider extends 
 ## We have specialized base classes for RPs that handle certain resource types. These
 ## RPs implement type specific operations 
-<<<<<<< HEAD
-#if ( $version != 'dstu' && (${className} == 'Encounter' || ${className} == 'Patient' || ${className} == 'Composition' || ${className} == 'ValueSet' || ${className} == 'QuestionnaireAnswers' || ${className} == 'CodeSystem' || ($version != 'dstu2' && ${className} == 'ConceptMap')))
-=======
-#if ( $version != 'dstu' && (${className} == 'Encounter' || ${className} == 'Patient' || ${className} == 'ValueSet' || ${className} == 'QuestionnaireAnswers' || ${className} == 'CodeSystem' || ($version != 'dstu2' && ${className} == 'ConceptMap') || ${className} == 'MessageHeader'))
->>>>>>> 519590ee
+#if ( $version != 'dstu' && (${className} == 'Encounter' || ${className} == 'Patient' || ${className} == 'ValueSet' || ${className} == 'QuestionnaireAnswers' || ${className} == 'CodeSystem' || ($version != 'dstu2' && ${className} == 'ConceptMap') || ${className} == 'MessageHeader' || ${className} == 'Composition'))
 	BaseJpaResourceProvider${className}${versionCapitalized}
 #else
 	JpaResourceProvider${versionCapitalized}<${className}>
