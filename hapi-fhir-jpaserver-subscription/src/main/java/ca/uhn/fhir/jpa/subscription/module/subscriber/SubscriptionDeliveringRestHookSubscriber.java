package ca.uhn.fhir.jpa.subscription.module.subscriber;

/*-
 * #%L
 * HAPI FHIR Subscription Server
 * %%
 * Copyright (C) 2014 - 2019 University Health Network
 * %%
 * Licensed under the Apache License, Version 2.0 (the "License");
 * you may not use this file except in compliance with the License.
 * You may obtain a copy of the License at
 * 
 *      http://www.apache.org/licenses/LICENSE-2.0
 * 
 * Unless required by applicable law or agreed to in writing, software
 * distributed under the License is distributed on an "AS IS" BASIS,
 * WITHOUT WARRANTIES OR CONDITIONS OF ANY KIND, either express or implied.
 * See the License for the specific language governing permissions and
 * limitations under the License.
 * #L%
 */

import ca.uhn.fhir.jpa.subscription.module.CanonicalSubscription;
import ca.uhn.fhir.jpa.model.interceptor.api.Pointcut;
import ca.uhn.fhir.jpa.model.interceptor.api.IInterceptorRegistry;
import ca.uhn.fhir.rest.api.EncodingEnum;
import ca.uhn.fhir.rest.api.RequestTypeEnum;
import ca.uhn.fhir.rest.client.api.*;
import ca.uhn.fhir.rest.client.interceptor.SimpleRequestHeaderInterceptor;
import ca.uhn.fhir.rest.gclient.IClientExecutable;
import ca.uhn.fhir.rest.server.exceptions.ResourceGoneException;
import ca.uhn.fhir.rest.server.exceptions.ResourceNotFoundException;
import org.apache.commons.lang3.StringUtils;
import org.hl7.fhir.instance.model.api.IBaseResource;
import org.hl7.fhir.instance.model.api.IIdType;
import org.slf4j.Logger;
import org.slf4j.LoggerFactory;
import org.springframework.beans.factory.annotation.Autowired;
import org.springframework.context.annotation.Scope;
import org.springframework.messaging.MessagingException;
import org.springframework.stereotype.Component;

import java.io.IOException;
import java.util.*;

import static org.apache.commons.lang3.StringUtils.isNotBlank;

@Component
@Scope("prototype")
public class SubscriptionDeliveringRestHookSubscriber extends BaseSubscriptionDeliverySubscriber {
	@Autowired
	IResourceRetriever myResourceRetriever;
	private Logger ourLog = LoggerFactory.getLogger(SubscriptionDeliveringRestHookSubscriber.class);
	@Autowired
	private IInterceptorRegistry myInterceptorRegistry;

	protected void deliverPayload(ResourceDeliveryMessage theMsg, CanonicalSubscription theSubscription, EncodingEnum thePayloadType, IGenericClient theClient) {
		IBaseResource payloadResource = getAndMassagePayload(theMsg, theSubscription);
		if (payloadResource == null) {
			return;
		}

		doDelivery(theMsg, theSubscription, thePayloadType, theClient, payloadResource);
	}

	protected void doDelivery(ResourceDeliveryMessage theMsg, CanonicalSubscription theSubscription, EncodingEnum thePayloadType, IGenericClient theClient, IBaseResource thePayloadResource) {
		IClientExecutable<?, ?> operation;
		switch (theMsg.getOperationType()) {
			case CREATE:
			case UPDATE:
				if (thePayloadResource == null || thePayloadResource.isEmpty()) {
					if (thePayloadType != null) {
						operation = theClient.create().resource(thePayloadResource);
					} else {
						sendNotification(theMsg);
						return;
					}
				} else {
					if (thePayloadType != null) {
						operation = theClient.update().resource(thePayloadResource);
					} else {
						sendNotification(theMsg);
						return;
					}
				}
				break;
			case DELETE:
				operation = theClient.delete().resourceById(theMsg.getPayloadId(myFhirContext));
				break;
			default:
				ourLog.warn("Ignoring delivery message of type: {}", theMsg.getOperationType());
				return;
		}

		if (thePayloadType != null) {
			operation.encoded(thePayloadType);
		}

		ourLog.info("Delivering {} rest-hook payload {} for {}", theMsg.getOperationType(), thePayloadResource.getIdElement().toUnqualified().getValue(), theSubscription.getIdElement(myFhirContext).toUnqualifiedVersionless().getValue());

		try {
			operation.execute();
		} catch (ResourceNotFoundException e) {
<<<<<<< HEAD
			ourLog.error("Cannot reach " + theMsg.getSubscription().getEndpointUrl(), e);
=======
			ourLog.error("Cannot reach {} ", theMsg.getSubscription().getEndpointUrl());
			ourLog.error("Exception: ", e);
>>>>>>> 5a08593a
			throw e;
		}
	}

	protected IBaseResource getAndMassagePayload(ResourceDeliveryMessage theMsg, CanonicalSubscription theSubscription) {
		IBaseResource payloadResource = theMsg.getPayload(myFhirContext);

		if (payloadResource == null || theSubscription.getRestHookDetails().isDeliverLatestVersion()) {
			IIdType payloadId = theMsg.getPayloadId(myFhirContext);
			try {
				payloadResource = myResourceRetriever.getResource(payloadId.toVersionless());
			} catch (ResourceGoneException e) {
				ourLog.warn("Resource {} is deleted, not going to deliver for subscription {}", payloadId.toVersionless(), theSubscription.getIdElement(myFhirContext));
				return null;
			}
		}

		IIdType resourceId = payloadResource.getIdElement();
		if (theSubscription.getRestHookDetails().isStripVersionId()) {
			resourceId = resourceId.toVersionless();
			payloadResource.setId(resourceId);
		}
		return payloadResource;
	}

	@Override
	public void handleMessage(ResourceDeliveryMessage theMessage) throws MessagingException {
		CanonicalSubscription subscription = theMessage.getSubscription();

		// Interceptor call: SUBSCRIPTION_BEFORE_REST_HOOK_DELIVERY
		if (!myInterceptorRegistry.callHooks(Pointcut.SUBSCRIPTION_BEFORE_REST_HOOK_DELIVERY, theMessage, subscription)) {
			return;
		}

		// Grab the endpoint from the subscription
		String endpointUrl = subscription.getEndpointUrl();

		// Grab the payload type (encoding mimetype) from the subscription
		String payloadString = subscription.getPayloadString();
		EncodingEnum payloadType = null;
		if (payloadString != null) {
			if (payloadString.contains(";")) {
				payloadString = payloadString.substring(0, payloadString.indexOf(';'));
			}
			payloadString = payloadString.trim();
			payloadType = EncodingEnum.forContentType(payloadString);
		}

		// Create the client request
		myFhirContext.getRestfulClientFactory().setServerValidationMode(ServerValidationModeEnum.NEVER);
		IGenericClient client = null;
		if (isNotBlank(endpointUrl)) {
			client = myFhirContext.newRestfulGenericClient(endpointUrl);

			// Additional headers specified in the subscription
			List<String> headers = subscription.getHeaders();
			for (String next : headers) {
				if (isNotBlank(next)) {
					client.registerInterceptor(new SimpleRequestHeaderInterceptor(next));
				}
			}
		}

		deliverPayload(theMessage, subscription, payloadType, client);

		// Interceptor call: SUBSCRIPTION_AFTER_REST_HOOK_DELIVERY
		if (!myInterceptorRegistry.callHooks(Pointcut.SUBSCRIPTION_AFTER_REST_HOOK_DELIVERY, theMessage, subscription)) {
			//noinspection UnnecessaryReturnStatement
			return;
		}

	}

	/**
	 * Sends a POST notification without a payload
	 */
	protected void sendNotification(ResourceDeliveryMessage theMsg) {
		Map<String, List<String>> params = new HashMap<>();
		List<Header> headers = new ArrayList<>();
		if (theMsg.getSubscription().getHeaders() != null) {
			theMsg.getSubscription().getHeaders().stream().filter(Objects::nonNull).forEach(h -> {
				final int sep = h.indexOf(':');
				if (sep > 0) {
					final String name = h.substring(0, sep);
					final String value = h.substring(sep + 1);
					if (StringUtils.isNotBlank(name)) {
						headers.add(new Header(name.trim(), value.trim()));
					}
				}
			});
		}

		StringBuilder url = new StringBuilder(theMsg.getSubscription().getEndpointUrl());
		IHttpClient client = myFhirContext.getRestfulClientFactory().getHttpClient(url, params, "", RequestTypeEnum.POST, headers);
		IHttpRequest request = client.createParamRequest(myFhirContext, params, null);
		try {
			IHttpResponse response = request.execute();
			// close connection in order to return a possible cached connection to the connection pool
			response.close();
		} catch (IOException e) {
			ourLog.error("Error trying to reach " + theMsg.getSubscription().getEndpointUrl());
			e.printStackTrace();
			throw new ResourceNotFoundException(e.getMessage());
		}
	}
}<|MERGE_RESOLUTION|>--- conflicted
+++ resolved
@@ -101,12 +101,8 @@
 		try {
 			operation.execute();
 		} catch (ResourceNotFoundException e) {
-<<<<<<< HEAD
-			ourLog.error("Cannot reach " + theMsg.getSubscription().getEndpointUrl(), e);
-=======
 			ourLog.error("Cannot reach {} ", theMsg.getSubscription().getEndpointUrl());
 			ourLog.error("Exception: ", e);
->>>>>>> 5a08593a
 			throw e;
 		}
 	}
