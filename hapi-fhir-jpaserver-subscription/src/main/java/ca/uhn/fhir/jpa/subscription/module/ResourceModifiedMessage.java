--- conflicted
+++ resolved
@@ -169,15 +169,6 @@
 
 	@Override
 	public String toString() {
-<<<<<<< HEAD
-			String resourceId = myPayloadId;
-			if (resourceId == null) {
-				resourceId = myId;
-			}
-			return "ResourceModified Message { " + myOperationType + ", " + resourceId + "}";
-	}
-
-=======
 		return new ToStringBuilder(this)
 			.append("myId", myId)
 			.append("myOperationType", myOperationType)
@@ -187,5 +178,4 @@
 //			.append("myPayloadDecoded", myPayloadDecoded)
 			.toString();
 	}
->>>>>>> 9280cde4
 }