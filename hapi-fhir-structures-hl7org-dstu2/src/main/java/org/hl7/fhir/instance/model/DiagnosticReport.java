package org.hl7.fhir.instance.model;

/*
  Copyright (c) 2011+, HL7, Inc.
  All rights reserved.
  
  Redistribution and use in source and binary forms, with or without modification, 
  are permitted provided that the following conditions are met:
  
   * Redistributions of source code must retain the above copyright notice, this 
     list of conditions and the following disclaimer.
   * Redistributions in binary form must reproduce the above copyright notice, 
     this list of conditions and the following disclaimer in the documentation 
     and/or other materials provided with the distribution.
   * Neither the name of HL7 nor the names of its contributors may be used to 
     endorse or promote products derived from this software without specific 
     prior written permission.
  
  THIS SOFTWARE IS PROVIDED BY THE COPYRIGHT HOLDERS AND CONTRIBUTORS "AS IS" AND 
  ANY EXPRESS OR IMPLIED WARRANTIES, INCLUDING, BUT NOT LIMITED TO, THE IMPLIED 
  WARRANTIES OF MERCHANTABILITY AND FITNESS FOR A PARTICULAR PURPOSE ARE DISCLAIMED. 
  IN NO EVENT SHALL THE COPYRIGHT HOLDER OR CONTRIBUTORS BE LIABLE FOR ANY DIRECT, 
  INDIRECT, INCIDENTAL, SPECIAL, EXEMPLARY, OR CONSEQUENTIAL DAMAGES (INCLUDING, BUT 
  NOT LIMITED TO, PROCUREMENT OF SUBSTITUTE GOODS OR SERVICES; LOSS OF USE, DATA, OR 
  PROFITS; OR BUSINESS INTERRUPTION) HOWEVER CAUSED AND ON ANY THEORY OF LIABILITY, 
  WHETHER IN CONTRACT, STRICT LIABILITY, OR TORT (INCLUDING NEGLIGENCE OR OTHERWISE) 
  ARISING IN ANY WAY OUT OF THE USE OF THIS SOFTWARE, EVEN IF ADVISED OF THE 
  POSSIBILITY OF SUCH DAMAGE.
  
*/

// Generated on Tue, May 5, 2015 16:13-0400 for FHIR v0.5.0

import java.util.*;

import org.hl7.fhir.utilities.Utilities;
import org.hl7.fhir.instance.model.annotations.ResourceDef;
import org.hl7.fhir.instance.model.annotations.SearchParamDefinition;
import org.hl7.fhir.instance.model.annotations.Child;
import org.hl7.fhir.instance.model.annotations.Description;
import org.hl7.fhir.instance.model.annotations.Block;
import org.hl7.fhir.instance.model.api.*;
/**
 * The findings and interpretation of diagnostic  tests performed on patients, groups of patients, devices, and locations, and/or specimens derived from these. The report includes clinical context such as requesting and provider information, and some mix of atomic results, images, textual and coded interpretation, and formatted representation of diagnostic reports.
 */
@ResourceDef(name="DiagnosticReport", profile="http://hl7.org/fhir/Profile/DiagnosticReport")
public class DiagnosticReport extends DomainResource {

    public enum DiagnosticReportStatus {
        /**
         * The existence of the report is registered, but there is nothing yet available.
         */
        REGISTERED, 
        /**
         * This is a partial (e.g. initial, interim or preliminary) report: data in the report may be incomplete or unverified.
         */
        PARTIAL, 
        /**
         * The report is complete and verified by an authorized person.
         */
        FINAL, 
        /**
         * The report has been modified subsequent to being Final, and is complete and verified by an authorized person.
         */
        CORRECTED, 
        /**
         * The report has been modified subsequent to being Final, and is complete and verified by an authorized person. New content has been added, but existing content hasn't changed.
         */
        APPENDED, 
        /**
         * The report is unavailable because the measurement was not started or not completed (also sometimes called "aborted").
         */
        CANCELLED, 
        /**
         * The report has been withdrawn following previous Final release.
         */
        ENTEREDINERROR, 
        /**
         * added to help the parsers
         */
        NULL;
        public static DiagnosticReportStatus fromCode(String codeString) throws Exception {
            if (codeString == null || "".equals(codeString))
                return null;
        if ("registered".equals(codeString))
          return REGISTERED;
        if ("partial".equals(codeString))
          return PARTIAL;
        if ("final".equals(codeString))
          return FINAL;
        if ("corrected".equals(codeString))
          return CORRECTED;
        if ("appended".equals(codeString))
          return APPENDED;
        if ("cancelled".equals(codeString))
          return CANCELLED;
        if ("entered-in-error".equals(codeString))
          return ENTEREDINERROR;
        throw new Exception("Unknown DiagnosticReportStatus code '"+codeString+"'");
        }
        public String toCode() {
          switch (this) {
            case REGISTERED: return "registered";
            case PARTIAL: return "partial";
            case FINAL: return "final";
            case CORRECTED: return "corrected";
            case APPENDED: return "appended";
            case CANCELLED: return "cancelled";
            case ENTEREDINERROR: return "entered-in-error";
            default: return "?";
          }
        }
        public String getSystem() {
          switch (this) {
            case REGISTERED: return "";
            case PARTIAL: return "";
            case FINAL: return "";
            case CORRECTED: return "";
            case APPENDED: return "";
            case CANCELLED: return "";
            case ENTEREDINERROR: return "";
            default: return "?";
          }
        }
        public String getDefinition() {
          switch (this) {
            case REGISTERED: return "The existence of the report is registered, but there is nothing yet available.";
            case PARTIAL: return "This is a partial (e.g. initial, interim or preliminary) report: data in the report may be incomplete or unverified.";
            case FINAL: return "The report is complete and verified by an authorized person.";
            case CORRECTED: return "The report has been modified subsequent to being Final, and is complete and verified by an authorized person.";
            case APPENDED: return "The report has been modified subsequent to being Final, and is complete and verified by an authorized person. New content has been added, but existing content hasn't changed.";
            case CANCELLED: return "The report is unavailable because the measurement was not started or not completed (also sometimes called 'aborted').";
            case ENTEREDINERROR: return "The report has been withdrawn following previous Final release.";
            default: return "?";
          }
        }
        public String getDisplay() {
          switch (this) {
            case REGISTERED: return "Registered";
            case PARTIAL: return "Partial";
            case FINAL: return "Final";
            case CORRECTED: return "Corrected";
            case APPENDED: return "Appended";
            case CANCELLED: return "Cancelled";
            case ENTEREDINERROR: return "Entered In Error";
            default: return "?";
          }
        }
    }

  public static class DiagnosticReportStatusEnumFactory implements EnumFactory<DiagnosticReportStatus> {
    public DiagnosticReportStatus fromCode(String codeString) throws IllegalArgumentException {
      if (codeString == null || "".equals(codeString))
            if (codeString == null || "".equals(codeString))
                return null;
        if ("registered".equals(codeString))
          return DiagnosticReportStatus.REGISTERED;
        if ("partial".equals(codeString))
          return DiagnosticReportStatus.PARTIAL;
        if ("final".equals(codeString))
          return DiagnosticReportStatus.FINAL;
        if ("corrected".equals(codeString))
          return DiagnosticReportStatus.CORRECTED;
        if ("appended".equals(codeString))
          return DiagnosticReportStatus.APPENDED;
        if ("cancelled".equals(codeString))
          return DiagnosticReportStatus.CANCELLED;
        if ("entered-in-error".equals(codeString))
          return DiagnosticReportStatus.ENTEREDINERROR;
        throw new IllegalArgumentException("Unknown DiagnosticReportStatus code '"+codeString+"'");
        }
    public String toCode(DiagnosticReportStatus code) {
      if (code == DiagnosticReportStatus.REGISTERED)
        return "registered";
      if (code == DiagnosticReportStatus.PARTIAL)
        return "partial";
      if (code == DiagnosticReportStatus.FINAL)
        return "final";
      if (code == DiagnosticReportStatus.CORRECTED)
        return "corrected";
      if (code == DiagnosticReportStatus.APPENDED)
        return "appended";
      if (code == DiagnosticReportStatus.CANCELLED)
        return "cancelled";
      if (code == DiagnosticReportStatus.ENTEREDINERROR)
        return "entered-in-error";
      return "?";
      }
    }

    @Block()
    public static class DiagnosticReportImageComponent extends BackboneElement implements IBaseBackboneElement {
        /**
         * A comment about the image. Typically, this is used to provide an explanation for why the image is included, or to draw the viewer's attention to important features.
         */
        @Child(name = "comment", type = {StringType.class}, order=1, min=0, max=1)
        @Description(shortDefinition="Comment about the image (e.g. explanation)", formalDefinition="A comment about the image. Typically, this is used to provide an explanation for why the image is included, or to draw the viewer's attention to important features." )
        protected StringType comment;

        /**
         * Reference to the image source.
         */
        @Child(name = "link", type = {Media.class}, order=2, min=1, max=1)
        @Description(shortDefinition="Reference to the image source", formalDefinition="Reference to the image source." )
        protected Reference link;

        /**
         * The actual object that is the target of the reference (Reference to the image source.)
         */
        protected Media linkTarget;

        private static final long serialVersionUID = 935791940L;

    /*
     * Constructor
     */
      public DiagnosticReportImageComponent() {
        super();
      }

    /*
     * Constructor
     */
      public DiagnosticReportImageComponent(Reference link) {
        super();
        this.link = link;
      }

        /**
         * @return {@link #comment} (A comment about the image. Typically, this is used to provide an explanation for why the image is included, or to draw the viewer's attention to important features.). This is the underlying object with id, value and extensions. The accessor "getComment" gives direct access to the value
         */
        public StringType getCommentElement() { 
          if (this.comment == null)
            if (Configuration.errorOnAutoCreate())
              throw new Error("Attempt to auto-create DiagnosticReportImageComponent.comment");
            else if (Configuration.doAutoCreate())
              this.comment = new StringType(); // bb
          return this.comment;
        }

        public boolean hasCommentElement() { 
          return this.comment != null && !this.comment.isEmpty();
        }

        public boolean hasComment() { 
          return this.comment != null && !this.comment.isEmpty();
        }

        /**
         * @param value {@link #comment} (A comment about the image. Typically, this is used to provide an explanation for why the image is included, or to draw the viewer's attention to important features.). This is the underlying object with id, value and extensions. The accessor "getComment" gives direct access to the value
         */
        public DiagnosticReportImageComponent setCommentElement(StringType value) { 
          this.comment = value;
          return this;
        }

        /**
         * @return A comment about the image. Typically, this is used to provide an explanation for why the image is included, or to draw the viewer's attention to important features.
         */
        public String getComment() { 
          return this.comment == null ? null : this.comment.getValue();
        }

        /**
         * @param value A comment about the image. Typically, this is used to provide an explanation for why the image is included, or to draw the viewer's attention to important features.
         */
        public DiagnosticReportImageComponent setComment(String value) { 
          if (Utilities.noString(value))
            this.comment = null;
          else {
            if (this.comment == null)
              this.comment = new StringType();
            this.comment.setValue(value);
          }
          return this;
        }

        /**
         * @return {@link #link} (Reference to the image source.)
         */
        public Reference getLink() { 
          if (this.link == null)
            if (Configuration.errorOnAutoCreate())
              throw new Error("Attempt to auto-create DiagnosticReportImageComponent.link");
            else if (Configuration.doAutoCreate())
              this.link = new Reference(); // cc
          return this.link;
        }

        public boolean hasLink() { 
          return this.link != null && !this.link.isEmpty();
        }

        /**
         * @param value {@link #link} (Reference to the image source.)
         */
        public DiagnosticReportImageComponent setLink(Reference value) { 
          this.link = value;
          return this;
        }

        /**
         * @return {@link #link} The actual object that is the target of the reference. The reference library doesn't populate this, but you can use it to hold the resource if you resolve it. (Reference to the image source.)
         */
        public Media getLinkTarget() { 
          if (this.linkTarget == null)
            if (Configuration.errorOnAutoCreate())
              throw new Error("Attempt to auto-create DiagnosticReportImageComponent.link");
            else if (Configuration.doAutoCreate())
              this.linkTarget = new Media(); // aa
          return this.linkTarget;
        }

        /**
         * @param value {@link #link} The actual object that is the target of the reference. The reference library doesn't use these, but you can use it to hold the resource if you resolve it. (Reference to the image source.)
         */
        public DiagnosticReportImageComponent setLinkTarget(Media value) { 
          this.linkTarget = value;
          return this;
        }

        protected void listChildren(List<Property> childrenList) {
          super.listChildren(childrenList);
          childrenList.add(new Property("comment", "string", "A comment about the image. Typically, this is used to provide an explanation for why the image is included, or to draw the viewer's attention to important features.", 0, java.lang.Integer.MAX_VALUE, comment));
          childrenList.add(new Property("link", "Reference(Media)", "Reference to the image source.", 0, java.lang.Integer.MAX_VALUE, link));
        }

      public DiagnosticReportImageComponent copy() {
        DiagnosticReportImageComponent dst = new DiagnosticReportImageComponent();
        copyValues(dst);
        dst.comment = comment == null ? null : comment.copy();
        dst.link = link == null ? null : link.copy();
        return dst;
      }

      @Override
      public boolean equalsDeep(Base other) {
        if (!super.equalsDeep(other))
          return false;
        if (!(other instanceof DiagnosticReportImageComponent))
          return false;
        DiagnosticReportImageComponent o = (DiagnosticReportImageComponent) other;
        return compareDeep(comment, o.comment, true) && compareDeep(link, o.link, true);
      }

      @Override
      public boolean equalsShallow(Base other) {
        if (!super.equalsShallow(other))
          return false;
        if (!(other instanceof DiagnosticReportImageComponent))
          return false;
        DiagnosticReportImageComponent o = (DiagnosticReportImageComponent) other;
        return compareValues(comment, o.comment, true);
      }

      public boolean isEmpty() {
        return super.isEmpty() && (comment == null || comment.isEmpty()) && (link == null || link.isEmpty())
          ;
      }

  }

    /**
     * A code or name that describes this diagnostic report.
     */
    @Child(name = "name", type = {CodeableConcept.class}, order=0, min=1, max=1)
    @Description(shortDefinition="Name/Code for this diagnostic report", formalDefinition="A code or name that describes this diagnostic report." )
    protected CodeableConcept name;

    /**
     * The status of the diagnostic report as a whole.
     */
    @Child(name = "status", type = {CodeType.class}, order=1, min=1, max=1)
    @Description(shortDefinition="registered | partial | final | corrected | appended | cancelled | entered-in-error", formalDefinition="The status of the diagnostic report as a whole." )
    protected Enumeration<DiagnosticReportStatus> status;

    /**
     * The date and/or time that this version of the report was released from the source diagnostic service.
     */
    @Child(name = "issued", type = {DateTimeType.class}, order=2, min=1, max=1)
    @Description(shortDefinition="Date this version was released", formalDefinition="The date and/or time that this version of the report was released from the source diagnostic service." )
    protected DateTimeType issued;

    /**
     * The subject of the report. Usually, but not always, this is a patient. However diagnostic services also perform analyses on specimens collected from a variety of other sources.
     */
    @Child(name = "subject", type = {Patient.class, Group.class, Device.class, Location.class}, order=3, min=1, max=1)
    @Description(shortDefinition="The subject of the report, usually, but not always, the patient", formalDefinition="The subject of the report. Usually, but not always, this is a patient. However diagnostic services also perform analyses on specimens collected from a variety of other sources." )
    protected Reference subject;

    /**
     * The actual object that is the target of the reference (The subject of the report. Usually, but not always, this is a patient. However diagnostic services also perform analyses on specimens collected from a variety of other sources.)
     */
    protected Resource subjectTarget;

    /**
     * The diagnostic service that is responsible for issuing the report.
     */
    @Child(name = "performer", type = {Practitioner.class, Organization.class}, order=4, min=1, max=1)
    @Description(shortDefinition="Responsible Diagnostic Service", formalDefinition="The diagnostic service that is responsible for issuing the report." )
    protected Reference performer;

    /**
     * The actual object that is the target of the reference (The diagnostic service that is responsible for issuing the report.)
     */
    protected Resource performerTarget;

    /**
     * The link to the health care event (encounter) when the order was made.
     */
    @Child(name = "encounter", type = {Encounter.class}, order=5, min=0, max=1)
    @Description(shortDefinition="Health care event when test ordered", formalDefinition="The link to the health care event (encounter) when the order was made." )
    protected Reference encounter;

    /**
     * The actual object that is the target of the reference (The link to the health care event (encounter) when the order was made.)
     */
    protected Encounter encounterTarget;

    /**
     * The local ID assigned to the report by the order filler, usually by the Information System of the diagnostic service provider.
     */
    @Child(name = "identifier", type = {Identifier.class}, order=6, min=0, max=Child.MAX_UNLIMITED)
    @Description(shortDefinition="Id for external references to this report", formalDefinition="The local ID assigned to the report by the order filler, usually by the Information System of the diagnostic service provider." )
    protected List<Identifier> identifier;

    /**
     * Details concerning a test requested.
     */
    @Child(name = "requestDetail", type = {DiagnosticOrder.class}, order=7, min=0, max=Child.MAX_UNLIMITED)
    @Description(shortDefinition="What was requested", formalDefinition="Details concerning a test requested." )
    protected List<Reference> requestDetail;
    /**
     * The actual objects that are the target of the reference (Details concerning a test requested.)
     */
    protected List<DiagnosticOrder> requestDetailTarget;


    /**
     * The section of the diagnostic service that performs the examination e.g. biochemistry, hematology, MRI.
     */
    @Child(name = "serviceCategory", type = {CodeableConcept.class}, order=8, min=0, max=1)
    @Description(shortDefinition="Biochemistry, Hematology etc.", formalDefinition="The section of the diagnostic service that performs the examination e.g. biochemistry, hematology, MRI." )
    protected CodeableConcept serviceCategory;

    /**
     * The time or time-period the observed values are related to. This is usually either the time of the procedure or of specimen collection(s), but very often the source of the date/time is not known, only the date/time itself.
     */
    @Child(name = "diagnostic", type = {DateTimeType.class, Period.class}, order=9, min=1, max=1)
    @Description(shortDefinition="Physiologically Relevant time/time-period for report", formalDefinition="The time or time-period the observed values are related to. This is usually either the time of the procedure or of specimen collection(s), but very often the source of the date/time is not known, only the date/time itself." )
    protected Type diagnostic;

    /**
     * Details about the specimens on which this diagnostic report is based.
     */
    @Child(name = "specimen", type = {Specimen.class}, order=10, min=0, max=Child.MAX_UNLIMITED)
    @Description(shortDefinition="Specimens this report is based on", formalDefinition="Details about the specimens on which this diagnostic report is based." )
    protected List<Reference> specimen;
    /**
     * The actual objects that are the target of the reference (Details about the specimens on which this diagnostic report is based.)
     */
    protected List<Specimen> specimenTarget;


    /**
     * Observations that are part of this diagnostic report. Observations can be simple name/value pairs (e.g. "atomic" results), or they can be grouping observations that include references to other members of the group (e.g. "panels").
     */
    @Child(name = "result", type = {Observation.class}, order=11, min=0, max=Child.MAX_UNLIMITED)
    @Description(shortDefinition="Observations - simple, or complex nested groups", formalDefinition="Observations that are part of this diagnostic report. Observations can be simple name/value pairs (e.g. 'atomic' results), or they can be grouping observations that include references to other members of the group (e.g. 'panels')." )
    protected List<Reference> result;
    /**
     * The actual objects that are the target of the reference (Observations that are part of this diagnostic report. Observations can be simple name/value pairs (e.g. "atomic" results), or they can be grouping observations that include references to other members of the group (e.g. "panels").)
     */
    protected List<Observation> resultTarget;


    /**
     * One or more links to full details of any imaging performed during the diagnostic investigation. Typically, this is imaging performed by DICOM enabled modalities, but this is not required. A fully enabled PACS viewer can use this information to provide views of the source images.
     */
    @Child(name = "imagingStudy", type = {ImagingStudy.class}, order=12, min=0, max=Child.MAX_UNLIMITED)
    @Description(shortDefinition="Reference to full details of imaging associated with the diagnostic report", formalDefinition="One or more links to full details of any imaging performed during the diagnostic investigation. Typically, this is imaging performed by DICOM enabled modalities, but this is not required. A fully enabled PACS viewer can use this information to provide views of the source images." )
    protected List<Reference> imagingStudy;
    /**
     * The actual objects that are the target of the reference (One or more links to full details of any imaging performed during the diagnostic investigation. Typically, this is imaging performed by DICOM enabled modalities, but this is not required. A fully enabled PACS viewer can use this information to provide views of the source images.)
     */
    protected List<ImagingStudy> imagingStudyTarget;


    /**
     * A list of key images associated with this report. The images are generally created during the diagnostic process, and may be directly of the patient, or of treated specimens (i.e. slides of interest).
     */
    @Child(name = "image", type = {}, order=13, min=0, max=Child.MAX_UNLIMITED)
    @Description(shortDefinition="Key images associated with this report", formalDefinition="A list of key images associated with this report. The images are generally created during the diagnostic process, and may be directly of the patient, or of treated specimens (i.e. slides of interest)." )
    protected List<DiagnosticReportImageComponent> image;

    /**
     * Concise and clinically contextualized narrative interpretation of the diagnostic report.
     */
    @Child(name = "conclusion", type = {StringType.class}, order=14, min=0, max=1)
    @Description(shortDefinition="Clinical Interpretation of test results", formalDefinition="Concise and clinically contextualized narrative interpretation of the diagnostic report." )
    protected StringType conclusion;

    /**
     * Codes for the conclusion.
     */
    @Child(name = "codedDiagnosis", type = {CodeableConcept.class}, order=15, min=0, max=Child.MAX_UNLIMITED)
    @Description(shortDefinition="Codes for the conclusion", formalDefinition="Codes for the conclusion." )
    protected List<CodeableConcept> codedDiagnosis;

    /**
     * Rich text representation of the entire result as issued by the diagnostic service. Multiple formats are allowed but they SHALL be semantically equivalent.
     */
<<<<<<< HEAD
    @Child(name = "presentedForm", type = {AttachmentType.class}, order = 16, min = 0, max = Child.MAX_UNLIMITED)
=======
    @Child(name = "presentedForm", type = {Attachment.class}, order=16, min=0, max=Child.MAX_UNLIMITED)
>>>>>>> 3a5d2e89
    @Description(shortDefinition="Entire Report as issued", formalDefinition="Rich text representation of the entire result as issued by the diagnostic service. Multiple formats are allowed but they SHALL be semantically equivalent." )
    protected List<AttachmentType> presentedForm;

    private static final long serialVersionUID = 140402748L;

  /*
   * Constructor
   */
    public DiagnosticReport() {
      super();
    }

  /*
   * Constructor
   */
    public DiagnosticReport(CodeableConcept name, Enumeration<DiagnosticReportStatus> status, DateTimeType issued, Reference subject, Reference performer, Type diagnostic) {
      super();
      this.name = name;
      this.status = status;
      this.issued = issued;
      this.subject = subject;
      this.performer = performer;
      this.diagnostic = diagnostic;
    }

    /**
     * @return {@link #name} (A code or name that describes this diagnostic report.)
     */
    public CodeableConcept getName() { 
      if (this.name == null)
        if (Configuration.errorOnAutoCreate())
          throw new Error("Attempt to auto-create DiagnosticReport.name");
        else if (Configuration.doAutoCreate())
          this.name = new CodeableConcept(); // cc
      return this.name;
    }

    public boolean hasName() { 
      return this.name != null && !this.name.isEmpty();
    }

    /**
     * @param value {@link #name} (A code or name that describes this diagnostic report.)
     */
    public DiagnosticReport setName(CodeableConcept value) { 
      this.name = value;
      return this;
    }

    /**
     * @return {@link #status} (The status of the diagnostic report as a whole.). This is the underlying object with id, value and extensions. The accessor "getStatus" gives direct access to the value
     */
    public Enumeration<DiagnosticReportStatus> getStatusElement() { 
      if (this.status == null)
        if (Configuration.errorOnAutoCreate())
          throw new Error("Attempt to auto-create DiagnosticReport.status");
        else if (Configuration.doAutoCreate())
          this.status = new Enumeration<DiagnosticReportStatus>(new DiagnosticReportStatusEnumFactory()); // bb
      return this.status;
    }

    public boolean hasStatusElement() { 
      return this.status != null && !this.status.isEmpty();
    }

    public boolean hasStatus() { 
      return this.status != null && !this.status.isEmpty();
    }

    /**
     * @param value {@link #status} (The status of the diagnostic report as a whole.). This is the underlying object with id, value and extensions. The accessor "getStatus" gives direct access to the value
     */
    public DiagnosticReport setStatusElement(Enumeration<DiagnosticReportStatus> value) { 
      this.status = value;
      return this;
    }

    /**
     * @return The status of the diagnostic report as a whole.
     */
    public DiagnosticReportStatus getStatus() { 
      return this.status == null ? null : this.status.getValue();
    }

    /**
     * @param value The status of the diagnostic report as a whole.
     */
    public DiagnosticReport setStatus(DiagnosticReportStatus value) { 
        if (this.status == null)
          this.status = new Enumeration<DiagnosticReportStatus>(new DiagnosticReportStatusEnumFactory());
        this.status.setValue(value);
      return this;
    }

    /**
     * @return {@link #issued} (The date and/or time that this version of the report was released from the source diagnostic service.). This is the underlying object with id, value and extensions. The accessor "getIssued" gives direct access to the value
     */
    public DateTimeType getIssuedElement() { 
      if (this.issued == null)
        if (Configuration.errorOnAutoCreate())
          throw new Error("Attempt to auto-create DiagnosticReport.issued");
        else if (Configuration.doAutoCreate())
          this.issued = new DateTimeType(); // bb
      return this.issued;
    }

    public boolean hasIssuedElement() { 
      return this.issued != null && !this.issued.isEmpty();
    }

    public boolean hasIssued() { 
      return this.issued != null && !this.issued.isEmpty();
    }

    /**
     * @param value {@link #issued} (The date and/or time that this version of the report was released from the source diagnostic service.). This is the underlying object with id, value and extensions. The accessor "getIssued" gives direct access to the value
     */
    public DiagnosticReport setIssuedElement(DateTimeType value) { 
      this.issued = value;
      return this;
    }

    /**
     * @return The date and/or time that this version of the report was released from the source diagnostic service.
     */
    public Date getIssued() { 
      return this.issued == null ? null : this.issued.getValue();
    }

    /**
     * @param value The date and/or time that this version of the report was released from the source diagnostic service.
     */
    public DiagnosticReport setIssued(Date value) { 
        if (this.issued == null)
          this.issued = new DateTimeType();
        this.issued.setValue(value);
      return this;
    }

    /**
     * @return {@link #subject} (The subject of the report. Usually, but not always, this is a patient. However diagnostic services also perform analyses on specimens collected from a variety of other sources.)
     */
    public Reference getSubject() { 
      if (this.subject == null)
        if (Configuration.errorOnAutoCreate())
          throw new Error("Attempt to auto-create DiagnosticReport.subject");
        else if (Configuration.doAutoCreate())
          this.subject = new Reference(); // cc
      return this.subject;
    }

    public boolean hasSubject() { 
      return this.subject != null && !this.subject.isEmpty();
    }

    /**
     * @param value {@link #subject} (The subject of the report. Usually, but not always, this is a patient. However diagnostic services also perform analyses on specimens collected from a variety of other sources.)
     */
    public DiagnosticReport setSubject(Reference value) { 
      this.subject = value;
      return this;
    }

    /**
     * @return {@link #subject} The actual object that is the target of the reference. The reference library doesn't populate this, but you can use it to hold the resource if you resolve it. (The subject of the report. Usually, but not always, this is a patient. However diagnostic services also perform analyses on specimens collected from a variety of other sources.)
     */
    public Resource getSubjectTarget() { 
      return this.subjectTarget;
    }

    /**
     * @param value {@link #subject} The actual object that is the target of the reference. The reference library doesn't use these, but you can use it to hold the resource if you resolve it. (The subject of the report. Usually, but not always, this is a patient. However diagnostic services also perform analyses on specimens collected from a variety of other sources.)
     */
    public DiagnosticReport setSubjectTarget(Resource value) { 
      this.subjectTarget = value;
      return this;
    }

    /**
     * @return {@link #performer} (The diagnostic service that is responsible for issuing the report.)
     */
    public Reference getPerformer() { 
      if (this.performer == null)
        if (Configuration.errorOnAutoCreate())
          throw new Error("Attempt to auto-create DiagnosticReport.performer");
        else if (Configuration.doAutoCreate())
          this.performer = new Reference(); // cc
      return this.performer;
    }

    public boolean hasPerformer() { 
      return this.performer != null && !this.performer.isEmpty();
    }

    /**
     * @param value {@link #performer} (The diagnostic service that is responsible for issuing the report.)
     */
    public DiagnosticReport setPerformer(Reference value) { 
      this.performer = value;
      return this;
    }

    /**
     * @return {@link #performer} The actual object that is the target of the reference. The reference library doesn't populate this, but you can use it to hold the resource if you resolve it. (The diagnostic service that is responsible for issuing the report.)
     */
    public Resource getPerformerTarget() { 
      return this.performerTarget;
    }

    /**
     * @param value {@link #performer} The actual object that is the target of the reference. The reference library doesn't use these, but you can use it to hold the resource if you resolve it. (The diagnostic service that is responsible for issuing the report.)
     */
    public DiagnosticReport setPerformerTarget(Resource value) { 
      this.performerTarget = value;
      return this;
    }

    /**
     * @return {@link #encounter} (The link to the health care event (encounter) when the order was made.)
     */
    public Reference getEncounter() { 
      if (this.encounter == null)
        if (Configuration.errorOnAutoCreate())
          throw new Error("Attempt to auto-create DiagnosticReport.encounter");
        else if (Configuration.doAutoCreate())
          this.encounter = new Reference(); // cc
      return this.encounter;
    }

    public boolean hasEncounter() { 
      return this.encounter != null && !this.encounter.isEmpty();
    }

    /**
     * @param value {@link #encounter} (The link to the health care event (encounter) when the order was made.)
     */
    public DiagnosticReport setEncounter(Reference value) { 
      this.encounter = value;
      return this;
    }

    /**
     * @return {@link #encounter} The actual object that is the target of the reference. The reference library doesn't populate this, but you can use it to hold the resource if you resolve it. (The link to the health care event (encounter) when the order was made.)
     */
    public Encounter getEncounterTarget() { 
      if (this.encounterTarget == null)
        if (Configuration.errorOnAutoCreate())
          throw new Error("Attempt to auto-create DiagnosticReport.encounter");
        else if (Configuration.doAutoCreate())
          this.encounterTarget = new Encounter(); // aa
      return this.encounterTarget;
    }

    /**
     * @param value {@link #encounter} The actual object that is the target of the reference. The reference library doesn't use these, but you can use it to hold the resource if you resolve it. (The link to the health care event (encounter) when the order was made.)
     */
    public DiagnosticReport setEncounterTarget(Encounter value) { 
      this.encounterTarget = value;
      return this;
    }

    /**
     * @return {@link #identifier} (The local ID assigned to the report by the order filler, usually by the Information System of the diagnostic service provider.)
     */
    public List<Identifier> getIdentifier() { 
      if (this.identifier == null)
        this.identifier = new ArrayList<Identifier>();
      return this.identifier;
    }

    public boolean hasIdentifier() { 
      if (this.identifier == null)
        return false;
      for (Identifier item : this.identifier)
        if (!item.isEmpty())
          return true;
      return false;
    }

    /**
     * @return {@link #identifier} (The local ID assigned to the report by the order filler, usually by the Information System of the diagnostic service provider.)
     */
    // syntactic sugar
    public Identifier addIdentifier() { //3
      Identifier t = new Identifier();
      if (this.identifier == null)
        this.identifier = new ArrayList<Identifier>();
      this.identifier.add(t);
      return t;
    }

    // syntactic sugar
    public DiagnosticReport addIdentifier(Identifier t) { //3
      if (t == null)
        return this;
      if (this.identifier == null)
        this.identifier = new ArrayList<Identifier>();
      this.identifier.add(t);
      return this;
    }

    /**
     * @return {@link #requestDetail} (Details concerning a test requested.)
     */
    public List<Reference> getRequestDetail() { 
      if (this.requestDetail == null)
        this.requestDetail = new ArrayList<Reference>();
      return this.requestDetail;
    }

    public boolean hasRequestDetail() { 
      if (this.requestDetail == null)
        return false;
      for (Reference item : this.requestDetail)
        if (!item.isEmpty())
          return true;
      return false;
    }

    /**
     * @return {@link #requestDetail} (Details concerning a test requested.)
     */
    // syntactic sugar
    public Reference addRequestDetail() { //3
      Reference t = new Reference();
      if (this.requestDetail == null)
        this.requestDetail = new ArrayList<Reference>();
      this.requestDetail.add(t);
      return t;
    }

    // syntactic sugar
    public DiagnosticReport addRequestDetail(Reference t) { //3
      if (t == null)
        return this;
      if (this.requestDetail == null)
        this.requestDetail = new ArrayList<Reference>();
      this.requestDetail.add(t);
      return this;
    }

    /**
     * @return {@link #requestDetail} (The actual objects that are the target of the reference. The reference library doesn't populate this, but you can use this to hold the resources if you resolvethemt. Details concerning a test requested.)
     */
    public List<DiagnosticOrder> getRequestDetailTarget() { 
      if (this.requestDetailTarget == null)
        this.requestDetailTarget = new ArrayList<DiagnosticOrder>();
      return this.requestDetailTarget;
    }

    // syntactic sugar
    /**
     * @return {@link #requestDetail} (Add an actual object that is the target of the reference. The reference library doesn't use these, but you can use this to hold the resources if you resolvethemt. Details concerning a test requested.)
     */
    public DiagnosticOrder addRequestDetailTarget() { 
      DiagnosticOrder r = new DiagnosticOrder();
      if (this.requestDetailTarget == null)
        this.requestDetailTarget = new ArrayList<DiagnosticOrder>();
      this.requestDetailTarget.add(r);
      return r;
    }

    /**
     * @return {@link #serviceCategory} (The section of the diagnostic service that performs the examination e.g. biochemistry, hematology, MRI.)
     */
    public CodeableConcept getServiceCategory() { 
      if (this.serviceCategory == null)
        if (Configuration.errorOnAutoCreate())
          throw new Error("Attempt to auto-create DiagnosticReport.serviceCategory");
        else if (Configuration.doAutoCreate())
          this.serviceCategory = new CodeableConcept(); // cc
      return this.serviceCategory;
    }

    public boolean hasServiceCategory() { 
      return this.serviceCategory != null && !this.serviceCategory.isEmpty();
    }

    /**
     * @param value {@link #serviceCategory} (The section of the diagnostic service that performs the examination e.g. biochemistry, hematology, MRI.)
     */
    public DiagnosticReport setServiceCategory(CodeableConcept value) { 
      this.serviceCategory = value;
      return this;
    }

    /**
     * @return {@link #diagnostic} (The time or time-period the observed values are related to. This is usually either the time of the procedure or of specimen collection(s), but very often the source of the date/time is not known, only the date/time itself.)
     */
    public Type getDiagnostic() { 
      return this.diagnostic;
    }

    /**
     * @return {@link #diagnostic} (The time or time-period the observed values are related to. This is usually either the time of the procedure or of specimen collection(s), but very often the source of the date/time is not known, only the date/time itself.)
     */
    public DateTimeType getDiagnosticDateTimeType() throws Exception { 
      if (!(this.diagnostic instanceof DateTimeType))
        throw new Exception("Type mismatch: the type DateTimeType was expected, but "+this.diagnostic.getClass().getName()+" was encountered");
      return (DateTimeType) this.diagnostic;
    }

    /**
     * @return {@link #diagnostic} (The time or time-period the observed values are related to. This is usually either the time of the procedure or of specimen collection(s), but very often the source of the date/time is not known, only the date/time itself.)
     */
    public Period getDiagnosticPeriod() throws Exception { 
      if (!(this.diagnostic instanceof Period))
        throw new Exception("Type mismatch: the type Period was expected, but "+this.diagnostic.getClass().getName()+" was encountered");
      return (Period) this.diagnostic;
    }

    public boolean hasDiagnostic() { 
      return this.diagnostic != null && !this.diagnostic.isEmpty();
    }

    /**
     * @param value {@link #diagnostic} (The time or time-period the observed values are related to. This is usually either the time of the procedure or of specimen collection(s), but very often the source of the date/time is not known, only the date/time itself.)
     */
    public DiagnosticReport setDiagnostic(Type value) { 
      this.diagnostic = value;
      return this;
    }

    /**
     * @return {@link #specimen} (Details about the specimens on which this diagnostic report is based.)
     */
    public List<Reference> getSpecimen() { 
      if (this.specimen == null)
        this.specimen = new ArrayList<Reference>();
      return this.specimen;
    }

    public boolean hasSpecimen() { 
      if (this.specimen == null)
        return false;
      for (Reference item : this.specimen)
        if (!item.isEmpty())
          return true;
      return false;
    }

    /**
     * @return {@link #specimen} (Details about the specimens on which this diagnostic report is based.)
     */
    // syntactic sugar
    public Reference addSpecimen() { //3
      Reference t = new Reference();
      if (this.specimen == null)
        this.specimen = new ArrayList<Reference>();
      this.specimen.add(t);
      return t;
    }

    // syntactic sugar
    public DiagnosticReport addSpecimen(Reference t) { //3
      if (t == null)
        return this;
      if (this.specimen == null)
        this.specimen = new ArrayList<Reference>();
      this.specimen.add(t);
      return this;
    }

    /**
     * @return {@link #specimen} (The actual objects that are the target of the reference. The reference library doesn't populate this, but you can use this to hold the resources if you resolvethemt. Details about the specimens on which this diagnostic report is based.)
     */
    public List<Specimen> getSpecimenTarget() { 
      if (this.specimenTarget == null)
        this.specimenTarget = new ArrayList<Specimen>();
      return this.specimenTarget;
    }

    // syntactic sugar
    /**
     * @return {@link #specimen} (Add an actual object that is the target of the reference. The reference library doesn't use these, but you can use this to hold the resources if you resolvethemt. Details about the specimens on which this diagnostic report is based.)
     */
    public Specimen addSpecimenTarget() { 
      Specimen r = new Specimen();
      if (this.specimenTarget == null)
        this.specimenTarget = new ArrayList<Specimen>();
      this.specimenTarget.add(r);
      return r;
    }

    /**
     * @return {@link #result} (Observations that are part of this diagnostic report. Observations can be simple name/value pairs (e.g. "atomic" results), or they can be grouping observations that include references to other members of the group (e.g. "panels").)
     */
    public List<Reference> getResult() { 
      if (this.result == null)
        this.result = new ArrayList<Reference>();
      return this.result;
    }

    public boolean hasResult() { 
      if (this.result == null)
        return false;
      for (Reference item : this.result)
        if (!item.isEmpty())
          return true;
      return false;
    }

    /**
     * @return {@link #result} (Observations that are part of this diagnostic report. Observations can be simple name/value pairs (e.g. "atomic" results), or they can be grouping observations that include references to other members of the group (e.g. "panels").)
     */
    // syntactic sugar
    public Reference addResult() { //3
      Reference t = new Reference();
      if (this.result == null)
        this.result = new ArrayList<Reference>();
      this.result.add(t);
      return t;
    }

    // syntactic sugar
    public DiagnosticReport addResult(Reference t) { //3
      if (t == null)
        return this;
      if (this.result == null)
        this.result = new ArrayList<Reference>();
      this.result.add(t);
      return this;
    }

    /**
     * @return {@link #result} (The actual objects that are the target of the reference. The reference library doesn't populate this, but you can use this to hold the resources if you resolvethemt. Observations that are part of this diagnostic report. Observations can be simple name/value pairs (e.g. "atomic" results), or they can be grouping observations that include references to other members of the group (e.g. "panels").)
     */
    public List<Observation> getResultTarget() { 
      if (this.resultTarget == null)
        this.resultTarget = new ArrayList<Observation>();
      return this.resultTarget;
    }

    // syntactic sugar
    /**
     * @return {@link #result} (Add an actual object that is the target of the reference. The reference library doesn't use these, but you can use this to hold the resources if you resolvethemt. Observations that are part of this diagnostic report. Observations can be simple name/value pairs (e.g. "atomic" results), or they can be grouping observations that include references to other members of the group (e.g. "panels").)
     */
    public Observation addResultTarget() { 
      Observation r = new Observation();
      if (this.resultTarget == null)
        this.resultTarget = new ArrayList<Observation>();
      this.resultTarget.add(r);
      return r;
    }

    /**
     * @return {@link #imagingStudy} (One or more links to full details of any imaging performed during the diagnostic investigation. Typically, this is imaging performed by DICOM enabled modalities, but this is not required. A fully enabled PACS viewer can use this information to provide views of the source images.)
     */
    public List<Reference> getImagingStudy() { 
      if (this.imagingStudy == null)
        this.imagingStudy = new ArrayList<Reference>();
      return this.imagingStudy;
    }

    public boolean hasImagingStudy() { 
      if (this.imagingStudy == null)
        return false;
      for (Reference item : this.imagingStudy)
        if (!item.isEmpty())
          return true;
      return false;
    }

    /**
     * @return {@link #imagingStudy} (One or more links to full details of any imaging performed during the diagnostic investigation. Typically, this is imaging performed by DICOM enabled modalities, but this is not required. A fully enabled PACS viewer can use this information to provide views of the source images.)
     */
    // syntactic sugar
    public Reference addImagingStudy() { //3
      Reference t = new Reference();
      if (this.imagingStudy == null)
        this.imagingStudy = new ArrayList<Reference>();
      this.imagingStudy.add(t);
      return t;
    }

    // syntactic sugar
    public DiagnosticReport addImagingStudy(Reference t) { //3
      if (t == null)
        return this;
      if (this.imagingStudy == null)
        this.imagingStudy = new ArrayList<Reference>();
      this.imagingStudy.add(t);
      return this;
    }

    /**
     * @return {@link #imagingStudy} (The actual objects that are the target of the reference. The reference library doesn't populate this, but you can use this to hold the resources if you resolvethemt. One or more links to full details of any imaging performed during the diagnostic investigation. Typically, this is imaging performed by DICOM enabled modalities, but this is not required. A fully enabled PACS viewer can use this information to provide views of the source images.)
     */
    public List<ImagingStudy> getImagingStudyTarget() { 
      if (this.imagingStudyTarget == null)
        this.imagingStudyTarget = new ArrayList<ImagingStudy>();
      return this.imagingStudyTarget;
    }

    // syntactic sugar
    /**
     * @return {@link #imagingStudy} (Add an actual object that is the target of the reference. The reference library doesn't use these, but you can use this to hold the resources if you resolvethemt. One or more links to full details of any imaging performed during the diagnostic investigation. Typically, this is imaging performed by DICOM enabled modalities, but this is not required. A fully enabled PACS viewer can use this information to provide views of the source images.)
     */
    public ImagingStudy addImagingStudyTarget() { 
      ImagingStudy r = new ImagingStudy();
      if (this.imagingStudyTarget == null)
        this.imagingStudyTarget = new ArrayList<ImagingStudy>();
      this.imagingStudyTarget.add(r);
      return r;
    }

    /**
     * @return {@link #image} (A list of key images associated with this report. The images are generally created during the diagnostic process, and may be directly of the patient, or of treated specimens (i.e. slides of interest).)
     */
    public List<DiagnosticReportImageComponent> getImage() { 
      if (this.image == null)
        this.image = new ArrayList<DiagnosticReportImageComponent>();
      return this.image;
    }

    public boolean hasImage() { 
      if (this.image == null)
        return false;
      for (DiagnosticReportImageComponent item : this.image)
        if (!item.isEmpty())
          return true;
      return false;
    }

    /**
     * @return {@link #image} (A list of key images associated with this report. The images are generally created during the diagnostic process, and may be directly of the patient, or of treated specimens (i.e. slides of interest).)
     */
    // syntactic sugar
    public DiagnosticReportImageComponent addImage() { //3
      DiagnosticReportImageComponent t = new DiagnosticReportImageComponent();
      if (this.image == null)
        this.image = new ArrayList<DiagnosticReportImageComponent>();
      this.image.add(t);
      return t;
    }

    // syntactic sugar
    public DiagnosticReport addImage(DiagnosticReportImageComponent t) { //3
      if (t == null)
        return this;
      if (this.image == null)
        this.image = new ArrayList<DiagnosticReportImageComponent>();
      this.image.add(t);
      return this;
    }

    /**
     * @return {@link #conclusion} (Concise and clinically contextualized narrative interpretation of the diagnostic report.). This is the underlying object with id, value and extensions. The accessor "getConclusion" gives direct access to the value
     */
    public StringType getConclusionElement() { 
      if (this.conclusion == null)
        if (Configuration.errorOnAutoCreate())
          throw new Error("Attempt to auto-create DiagnosticReport.conclusion");
        else if (Configuration.doAutoCreate())
          this.conclusion = new StringType(); // bb
      return this.conclusion;
    }

    public boolean hasConclusionElement() { 
      return this.conclusion != null && !this.conclusion.isEmpty();
    }

    public boolean hasConclusion() { 
      return this.conclusion != null && !this.conclusion.isEmpty();
    }

    /**
     * @param value {@link #conclusion} (Concise and clinically contextualized narrative interpretation of the diagnostic report.). This is the underlying object with id, value and extensions. The accessor "getConclusion" gives direct access to the value
     */
    public DiagnosticReport setConclusionElement(StringType value) { 
      this.conclusion = value;
      return this;
    }

    /**
     * @return Concise and clinically contextualized narrative interpretation of the diagnostic report.
     */
    public String getConclusion() { 
      return this.conclusion == null ? null : this.conclusion.getValue();
    }

    /**
     * @param value Concise and clinically contextualized narrative interpretation of the diagnostic report.
     */
    public DiagnosticReport setConclusion(String value) { 
      if (Utilities.noString(value))
        this.conclusion = null;
      else {
        if (this.conclusion == null)
          this.conclusion = new StringType();
        this.conclusion.setValue(value);
      }
      return this;
    }

    /**
     * @return {@link #codedDiagnosis} (Codes for the conclusion.)
     */
    public List<CodeableConcept> getCodedDiagnosis() { 
      if (this.codedDiagnosis == null)
        this.codedDiagnosis = new ArrayList<CodeableConcept>();
      return this.codedDiagnosis;
    }

    public boolean hasCodedDiagnosis() { 
      if (this.codedDiagnosis == null)
        return false;
      for (CodeableConcept item : this.codedDiagnosis)
        if (!item.isEmpty())
          return true;
      return false;
    }

    /**
     * @return {@link #codedDiagnosis} (Codes for the conclusion.)
     */
    // syntactic sugar
    public CodeableConcept addCodedDiagnosis() { //3
      CodeableConcept t = new CodeableConcept();
      if (this.codedDiagnosis == null)
        this.codedDiagnosis = new ArrayList<CodeableConcept>();
      this.codedDiagnosis.add(t);
      return t;
    }

    // syntactic sugar
    public DiagnosticReport addCodedDiagnosis(CodeableConcept t) { //3
      if (t == null)
        return this;
      if (this.codedDiagnosis == null)
        this.codedDiagnosis = new ArrayList<CodeableConcept>();
      this.codedDiagnosis.add(t);
      return this;
    }

    /**
     * @return {@link #presentedForm} (Rich text representation of the entire result as issued by the diagnostic service. Multiple formats are allowed but they SHALL be semantically equivalent.)
     */
    public List<AttachmentType> getPresentedForm() { 
      if (this.presentedForm == null)
        this.presentedForm = new ArrayList<AttachmentType>();
      return this.presentedForm;
    }

    public boolean hasPresentedForm() { 
      if (this.presentedForm == null)
        return false;
      for (AttachmentType item : this.presentedForm)
        if (!item.isEmpty())
          return true;
      return false;
    }

    /**
     * @return {@link #presentedForm} (Rich text representation of the entire result as issued by the diagnostic service. Multiple formats are allowed but they SHALL be semantically equivalent.)
     */
    // syntactic sugar
    public AttachmentType addPresentedForm() { //3
      AttachmentType t = new AttachmentType();
      if (this.presentedForm == null)
        this.presentedForm = new ArrayList<AttachmentType>();
      this.presentedForm.add(t);
      return t;
    }

    // syntactic sugar
    public DiagnosticReport addPresentedForm(Attachment t) { //3
      if (t == null)
        return this;
      if (this.presentedForm == null)
        this.presentedForm = new ArrayList<Attachment>();
      this.presentedForm.add(t);
      return this;
    }

      protected void listChildren(List<Property> childrenList) {
        super.listChildren(childrenList);
        childrenList.add(new Property("name", "CodeableConcept", "A code or name that describes this diagnostic report.", 0, java.lang.Integer.MAX_VALUE, name));
        childrenList.add(new Property("status", "code", "The status of the diagnostic report as a whole.", 0, java.lang.Integer.MAX_VALUE, status));
        childrenList.add(new Property("issued", "dateTime", "The date and/or time that this version of the report was released from the source diagnostic service.", 0, java.lang.Integer.MAX_VALUE, issued));
        childrenList.add(new Property("subject", "Reference(Patient|Group|Device|Location)", "The subject of the report. Usually, but not always, this is a patient. However diagnostic services also perform analyses on specimens collected from a variety of other sources.", 0, java.lang.Integer.MAX_VALUE, subject));
        childrenList.add(new Property("performer", "Reference(Practitioner|Organization)", "The diagnostic service that is responsible for issuing the report.", 0, java.lang.Integer.MAX_VALUE, performer));
        childrenList.add(new Property("encounter", "Reference(Encounter)", "The link to the health care event (encounter) when the order was made.", 0, java.lang.Integer.MAX_VALUE, encounter));
        childrenList.add(new Property("identifier", "Identifier", "The local ID assigned to the report by the order filler, usually by the Information System of the diagnostic service provider.", 0, java.lang.Integer.MAX_VALUE, identifier));
        childrenList.add(new Property("requestDetail", "Reference(DiagnosticOrder)", "Details concerning a test requested.", 0, java.lang.Integer.MAX_VALUE, requestDetail));
        childrenList.add(new Property("serviceCategory", "CodeableConcept", "The section of the diagnostic service that performs the examination e.g. biochemistry, hematology, MRI.", 0, java.lang.Integer.MAX_VALUE, serviceCategory));
        childrenList.add(new Property("diagnostic[x]", "dateTime|Period", "The time or time-period the observed values are related to. This is usually either the time of the procedure or of specimen collection(s), but very often the source of the date/time is not known, only the date/time itself.", 0, java.lang.Integer.MAX_VALUE, diagnostic));
        childrenList.add(new Property("specimen", "Reference(Specimen)", "Details about the specimens on which this diagnostic report is based.", 0, java.lang.Integer.MAX_VALUE, specimen));
        childrenList.add(new Property("result", "Reference(Observation)", "Observations that are part of this diagnostic report. Observations can be simple name/value pairs (e.g. 'atomic' results), or they can be grouping observations that include references to other members of the group (e.g. 'panels').", 0, java.lang.Integer.MAX_VALUE, result));
        childrenList.add(new Property("imagingStudy", "Reference(ImagingStudy)", "One or more links to full details of any imaging performed during the diagnostic investigation. Typically, this is imaging performed by DICOM enabled modalities, but this is not required. A fully enabled PACS viewer can use this information to provide views of the source images.", 0, java.lang.Integer.MAX_VALUE, imagingStudy));
        childrenList.add(new Property("image", "", "A list of key images associated with this report. The images are generally created during the diagnostic process, and may be directly of the patient, or of treated specimens (i.e. slides of interest).", 0, java.lang.Integer.MAX_VALUE, image));
        childrenList.add(new Property("conclusion", "string", "Concise and clinically contextualized narrative interpretation of the diagnostic report.", 0, java.lang.Integer.MAX_VALUE, conclusion));
        childrenList.add(new Property("codedDiagnosis", "CodeableConcept", "Codes for the conclusion.", 0, java.lang.Integer.MAX_VALUE, codedDiagnosis));
        childrenList.add(new Property("presentedForm", "Attachment", "Rich text representation of the entire result as issued by the diagnostic service. Multiple formats are allowed but they SHALL be semantically equivalent.", 0, java.lang.Integer.MAX_VALUE, presentedForm));
      }

      public DiagnosticReport copy() {
        DiagnosticReport dst = new DiagnosticReport();
        copyValues(dst);
        dst.name = name == null ? null : name.copy();
        dst.status = status == null ? null : status.copy();
        dst.issued = issued == null ? null : issued.copy();
        dst.subject = subject == null ? null : subject.copy();
        dst.performer = performer == null ? null : performer.copy();
        dst.encounter = encounter == null ? null : encounter.copy();
        if (identifier != null) {
          dst.identifier = new ArrayList<Identifier>();
          for (Identifier i : identifier)
            dst.identifier.add(i.copy());
        };
        if (requestDetail != null) {
          dst.requestDetail = new ArrayList<Reference>();
          for (Reference i : requestDetail)
            dst.requestDetail.add(i.copy());
        };
        dst.serviceCategory = serviceCategory == null ? null : serviceCategory.copy();
        dst.diagnostic = diagnostic == null ? null : diagnostic.copy();
        if (specimen != null) {
          dst.specimen = new ArrayList<Reference>();
          for (Reference i : specimen)
            dst.specimen.add(i.copy());
        };
        if (result != null) {
          dst.result = new ArrayList<Reference>();
          for (Reference i : result)
            dst.result.add(i.copy());
        };
        if (imagingStudy != null) {
          dst.imagingStudy = new ArrayList<Reference>();
          for (Reference i : imagingStudy)
            dst.imagingStudy.add(i.copy());
        };
        if (image != null) {
          dst.image = new ArrayList<DiagnosticReportImageComponent>();
          for (DiagnosticReportImageComponent i : image)
            dst.image.add(i.copy());
        };
        dst.conclusion = conclusion == null ? null : conclusion.copy();
        if (codedDiagnosis != null) {
          dst.codedDiagnosis = new ArrayList<CodeableConcept>();
          for (CodeableConcept i : codedDiagnosis)
            dst.codedDiagnosis.add(i.copy());
        };
        if (presentedForm != null) {
          dst.presentedForm = new ArrayList<AttachmentType>();
          for (AttachmentType i : presentedForm)
            dst.presentedForm.add(i.copy());
        };
        return dst;
      }

      protected DiagnosticReport typedCopy() {
        return copy();
      }

      @Override
      public boolean equalsDeep(Base other) {
        if (!super.equalsDeep(other))
          return false;
        if (!(other instanceof DiagnosticReport))
          return false;
        DiagnosticReport o = (DiagnosticReport) other;
        return compareDeep(name, o.name, true) && compareDeep(status, o.status, true) && compareDeep(issued, o.issued, true)
           && compareDeep(subject, o.subject, true) && compareDeep(performer, o.performer, true) && compareDeep(encounter, o.encounter, true)
           && compareDeep(identifier, o.identifier, true) && compareDeep(requestDetail, o.requestDetail, true)
           && compareDeep(serviceCategory, o.serviceCategory, true) && compareDeep(diagnostic, o.diagnostic, true)
           && compareDeep(specimen, o.specimen, true) && compareDeep(result, o.result, true) && compareDeep(imagingStudy, o.imagingStudy, true)
           && compareDeep(image, o.image, true) && compareDeep(conclusion, o.conclusion, true) && compareDeep(codedDiagnosis, o.codedDiagnosis, true)
           && compareDeep(presentedForm, o.presentedForm, true);
      }

      @Override
      public boolean equalsShallow(Base other) {
        if (!super.equalsShallow(other))
          return false;
        if (!(other instanceof DiagnosticReport))
          return false;
        DiagnosticReport o = (DiagnosticReport) other;
        return compareValues(status, o.status, true) && compareValues(issued, o.issued, true) && compareValues(conclusion, o.conclusion, true)
          ;
      }

      public boolean isEmpty() {
        return super.isEmpty() && (name == null || name.isEmpty()) && (status == null || status.isEmpty())
           && (issued == null || issued.isEmpty()) && (subject == null || subject.isEmpty()) && (performer == null || performer.isEmpty())
           && (encounter == null || encounter.isEmpty()) && (identifier == null || identifier.isEmpty())
           && (requestDetail == null || requestDetail.isEmpty()) && (serviceCategory == null || serviceCategory.isEmpty())
           && (diagnostic == null || diagnostic.isEmpty()) && (specimen == null || specimen.isEmpty())
           && (result == null || result.isEmpty()) && (imagingStudy == null || imagingStudy.isEmpty())
           && (image == null || image.isEmpty()) && (conclusion == null || conclusion.isEmpty()) && (codedDiagnosis == null || codedDiagnosis.isEmpty())
           && (presentedForm == null || presentedForm.isEmpty());
      }

  @Override
  public ResourceType getResourceType() {
    return ResourceType.DiagnosticReport;
   }

  @SearchParamDefinition(name="result", path="DiagnosticReport.result", description="Link to an atomic result (observation resource)", type="reference" )
  public static final String SP_RESULT = "result";
  @SearchParamDefinition(name="status", path="DiagnosticReport.status", description="The status of the report", type="token" )
  public static final String SP_STATUS = "status";
  @SearchParamDefinition(name="subject", path="DiagnosticReport.subject", description="The subject of the report", type="reference" )
  public static final String SP_SUBJECT = "subject";
  @SearchParamDefinition(name="issued", path="DiagnosticReport.issued", description="When the report was issued", type="date" )
  public static final String SP_ISSUED = "issued";
  @SearchParamDefinition(name="diagnosis", path="DiagnosticReport.codedDiagnosis", description="A coded diagnosis on the report", type="token" )
  public static final String SP_DIAGNOSIS = "diagnosis";
  @SearchParamDefinition(name="image", path="DiagnosticReport.image.link", description="Reference to the image source", type="reference" )
  public static final String SP_IMAGE = "image";
  @SearchParamDefinition(name="encounter", path="DiagnosticReport.encounter", description="The Encounter when the order was made", type="reference" )
  public static final String SP_ENCOUNTER = "encounter";
  @SearchParamDefinition(name="date", path="DiagnosticReport.diagnostic[x]", description="The clinically relevant time of the report", type="date" )
  public static final String SP_DATE = "date";
  @SearchParamDefinition(name="patient", path="DiagnosticReport.subject", description="The subject of the report if a patient", type="reference" )
  public static final String SP_PATIENT = "patient";
  @SearchParamDefinition(name="request", path="DiagnosticReport.requestDetail", description="What was requested", type="reference" )
  public static final String SP_REQUEST = "request";
  @SearchParamDefinition(name="specimen", path="DiagnosticReport.specimen", description="The specimen details", type="reference" )
  public static final String SP_SPECIMEN = "specimen";
  @SearchParamDefinition(name="name", path="DiagnosticReport.name", description="The name of the report (e.g. the code for the report as a whole, as opposed to codes for the atomic results, which are the names on the observation resource referred to from the result)", type="token" )
  public static final String SP_NAME = "name";
  @SearchParamDefinition(name="service", path="DiagnosticReport.serviceCategory", description="Which diagnostic discipline/department created the report", type="token" )
  public static final String SP_SERVICE = "service";
  @SearchParamDefinition(name="performer", path="DiagnosticReport.performer", description="Who was the source of the report (organization)", type="reference" )
  public static final String SP_PERFORMER = "performer";
  @SearchParamDefinition(name="identifier", path="DiagnosticReport.identifier", description="An identifier for the report", type="token" )
  public static final String SP_IDENTIFIER = "identifier";

}

<|MERGE_RESOLUTION|>--- conflicted
+++ resolved
@@ -1,1448 +1,1444 @@
-package org.hl7.fhir.instance.model;
-
-/*
-  Copyright (c) 2011+, HL7, Inc.
-  All rights reserved.
-  
-  Redistribution and use in source and binary forms, with or without modification, 
-  are permitted provided that the following conditions are met:
-  
-   * Redistributions of source code must retain the above copyright notice, this 
-     list of conditions and the following disclaimer.
-   * Redistributions in binary form must reproduce the above copyright notice, 
-     this list of conditions and the following disclaimer in the documentation 
-     and/or other materials provided with the distribution.
-   * Neither the name of HL7 nor the names of its contributors may be used to 
-     endorse or promote products derived from this software without specific 
-     prior written permission.
-  
-  THIS SOFTWARE IS PROVIDED BY THE COPYRIGHT HOLDERS AND CONTRIBUTORS "AS IS" AND 
-  ANY EXPRESS OR IMPLIED WARRANTIES, INCLUDING, BUT NOT LIMITED TO, THE IMPLIED 
-  WARRANTIES OF MERCHANTABILITY AND FITNESS FOR A PARTICULAR PURPOSE ARE DISCLAIMED. 
-  IN NO EVENT SHALL THE COPYRIGHT HOLDER OR CONTRIBUTORS BE LIABLE FOR ANY DIRECT, 
-  INDIRECT, INCIDENTAL, SPECIAL, EXEMPLARY, OR CONSEQUENTIAL DAMAGES (INCLUDING, BUT 
-  NOT LIMITED TO, PROCUREMENT OF SUBSTITUTE GOODS OR SERVICES; LOSS OF USE, DATA, OR 
-  PROFITS; OR BUSINESS INTERRUPTION) HOWEVER CAUSED AND ON ANY THEORY OF LIABILITY, 
-  WHETHER IN CONTRACT, STRICT LIABILITY, OR TORT (INCLUDING NEGLIGENCE OR OTHERWISE) 
-  ARISING IN ANY WAY OUT OF THE USE OF THIS SOFTWARE, EVEN IF ADVISED OF THE 
-  POSSIBILITY OF SUCH DAMAGE.
-  
-*/
-
-// Generated on Tue, May 5, 2015 16:13-0400 for FHIR v0.5.0
-
-import java.util.*;
-
-import org.hl7.fhir.utilities.Utilities;
-import org.hl7.fhir.instance.model.annotations.ResourceDef;
-import org.hl7.fhir.instance.model.annotations.SearchParamDefinition;
-import org.hl7.fhir.instance.model.annotations.Child;
-import org.hl7.fhir.instance.model.annotations.Description;
-import org.hl7.fhir.instance.model.annotations.Block;
-import org.hl7.fhir.instance.model.api.*;
-/**
- * The findings and interpretation of diagnostic  tests performed on patients, groups of patients, devices, and locations, and/or specimens derived from these. The report includes clinical context such as requesting and provider information, and some mix of atomic results, images, textual and coded interpretation, and formatted representation of diagnostic reports.
- */
-@ResourceDef(name="DiagnosticReport", profile="http://hl7.org/fhir/Profile/DiagnosticReport")
-public class DiagnosticReport extends DomainResource {
-
-    public enum DiagnosticReportStatus {
-        /**
-         * The existence of the report is registered, but there is nothing yet available.
-         */
-        REGISTERED, 
-        /**
-         * This is a partial (e.g. initial, interim or preliminary) report: data in the report may be incomplete or unverified.
-         */
-        PARTIAL, 
-        /**
-         * The report is complete and verified by an authorized person.
-         */
-        FINAL, 
-        /**
-         * The report has been modified subsequent to being Final, and is complete and verified by an authorized person.
-         */
-        CORRECTED, 
-        /**
-         * The report has been modified subsequent to being Final, and is complete and verified by an authorized person. New content has been added, but existing content hasn't changed.
-         */
-        APPENDED, 
-        /**
-         * The report is unavailable because the measurement was not started or not completed (also sometimes called "aborted").
-         */
-        CANCELLED, 
-        /**
-         * The report has been withdrawn following previous Final release.
-         */
-        ENTEREDINERROR, 
-        /**
-         * added to help the parsers
-         */
-        NULL;
-        public static DiagnosticReportStatus fromCode(String codeString) throws Exception {
-            if (codeString == null || "".equals(codeString))
-                return null;
-        if ("registered".equals(codeString))
-          return REGISTERED;
-        if ("partial".equals(codeString))
-          return PARTIAL;
-        if ("final".equals(codeString))
-          return FINAL;
-        if ("corrected".equals(codeString))
-          return CORRECTED;
-        if ("appended".equals(codeString))
-          return APPENDED;
-        if ("cancelled".equals(codeString))
-          return CANCELLED;
-        if ("entered-in-error".equals(codeString))
-          return ENTEREDINERROR;
-        throw new Exception("Unknown DiagnosticReportStatus code '"+codeString+"'");
-        }
-        public String toCode() {
-          switch (this) {
-            case REGISTERED: return "registered";
-            case PARTIAL: return "partial";
-            case FINAL: return "final";
-            case CORRECTED: return "corrected";
-            case APPENDED: return "appended";
-            case CANCELLED: return "cancelled";
-            case ENTEREDINERROR: return "entered-in-error";
-            default: return "?";
-          }
-        }
-        public String getSystem() {
-          switch (this) {
-            case REGISTERED: return "";
-            case PARTIAL: return "";
-            case FINAL: return "";
-            case CORRECTED: return "";
-            case APPENDED: return "";
-            case CANCELLED: return "";
-            case ENTEREDINERROR: return "";
-            default: return "?";
-          }
-        }
-        public String getDefinition() {
-          switch (this) {
-            case REGISTERED: return "The existence of the report is registered, but there is nothing yet available.";
-            case PARTIAL: return "This is a partial (e.g. initial, interim or preliminary) report: data in the report may be incomplete or unverified.";
-            case FINAL: return "The report is complete and verified by an authorized person.";
-            case CORRECTED: return "The report has been modified subsequent to being Final, and is complete and verified by an authorized person.";
-            case APPENDED: return "The report has been modified subsequent to being Final, and is complete and verified by an authorized person. New content has been added, but existing content hasn't changed.";
-            case CANCELLED: return "The report is unavailable because the measurement was not started or not completed (also sometimes called 'aborted').";
-            case ENTEREDINERROR: return "The report has been withdrawn following previous Final release.";
-            default: return "?";
-          }
-        }
-        public String getDisplay() {
-          switch (this) {
-            case REGISTERED: return "Registered";
-            case PARTIAL: return "Partial";
-            case FINAL: return "Final";
-            case CORRECTED: return "Corrected";
-            case APPENDED: return "Appended";
-            case CANCELLED: return "Cancelled";
-            case ENTEREDINERROR: return "Entered In Error";
-            default: return "?";
-          }
-        }
-    }
-
-  public static class DiagnosticReportStatusEnumFactory implements EnumFactory<DiagnosticReportStatus> {
-    public DiagnosticReportStatus fromCode(String codeString) throws IllegalArgumentException {
-      if (codeString == null || "".equals(codeString))
-            if (codeString == null || "".equals(codeString))
-                return null;
-        if ("registered".equals(codeString))
-          return DiagnosticReportStatus.REGISTERED;
-        if ("partial".equals(codeString))
-          return DiagnosticReportStatus.PARTIAL;
-        if ("final".equals(codeString))
-          return DiagnosticReportStatus.FINAL;
-        if ("corrected".equals(codeString))
-          return DiagnosticReportStatus.CORRECTED;
-        if ("appended".equals(codeString))
-          return DiagnosticReportStatus.APPENDED;
-        if ("cancelled".equals(codeString))
-          return DiagnosticReportStatus.CANCELLED;
-        if ("entered-in-error".equals(codeString))
-          return DiagnosticReportStatus.ENTEREDINERROR;
-        throw new IllegalArgumentException("Unknown DiagnosticReportStatus code '"+codeString+"'");
-        }
-    public String toCode(DiagnosticReportStatus code) {
-      if (code == DiagnosticReportStatus.REGISTERED)
-        return "registered";
-      if (code == DiagnosticReportStatus.PARTIAL)
-        return "partial";
-      if (code == DiagnosticReportStatus.FINAL)
-        return "final";
-      if (code == DiagnosticReportStatus.CORRECTED)
-        return "corrected";
-      if (code == DiagnosticReportStatus.APPENDED)
-        return "appended";
-      if (code == DiagnosticReportStatus.CANCELLED)
-        return "cancelled";
-      if (code == DiagnosticReportStatus.ENTEREDINERROR)
-        return "entered-in-error";
-      return "?";
-      }
-    }
-
-    @Block()
-    public static class DiagnosticReportImageComponent extends BackboneElement implements IBaseBackboneElement {
-        /**
-         * A comment about the image. Typically, this is used to provide an explanation for why the image is included, or to draw the viewer's attention to important features.
-         */
-        @Child(name = "comment", type = {StringType.class}, order=1, min=0, max=1)
-        @Description(shortDefinition="Comment about the image (e.g. explanation)", formalDefinition="A comment about the image. Typically, this is used to provide an explanation for why the image is included, or to draw the viewer's attention to important features." )
-        protected StringType comment;
-
-        /**
-         * Reference to the image source.
-         */
-        @Child(name = "link", type = {Media.class}, order=2, min=1, max=1)
-        @Description(shortDefinition="Reference to the image source", formalDefinition="Reference to the image source." )
-        protected Reference link;
-
-        /**
-         * The actual object that is the target of the reference (Reference to the image source.)
-         */
-        protected Media linkTarget;
-
-        private static final long serialVersionUID = 935791940L;
-
-    /*
-     * Constructor
-     */
-      public DiagnosticReportImageComponent() {
-        super();
-      }
-
-    /*
-     * Constructor
-     */
-      public DiagnosticReportImageComponent(Reference link) {
-        super();
-        this.link = link;
-      }
-
-        /**
-         * @return {@link #comment} (A comment about the image. Typically, this is used to provide an explanation for why the image is included, or to draw the viewer's attention to important features.). This is the underlying object with id, value and extensions. The accessor "getComment" gives direct access to the value
-         */
-        public StringType getCommentElement() { 
-          if (this.comment == null)
-            if (Configuration.errorOnAutoCreate())
-              throw new Error("Attempt to auto-create DiagnosticReportImageComponent.comment");
-            else if (Configuration.doAutoCreate())
-              this.comment = new StringType(); // bb
-          return this.comment;
-        }
-
-        public boolean hasCommentElement() { 
-          return this.comment != null && !this.comment.isEmpty();
-        }
-
-        public boolean hasComment() { 
-          return this.comment != null && !this.comment.isEmpty();
-        }
-
-        /**
-         * @param value {@link #comment} (A comment about the image. Typically, this is used to provide an explanation for why the image is included, or to draw the viewer's attention to important features.). This is the underlying object with id, value and extensions. The accessor "getComment" gives direct access to the value
-         */
-        public DiagnosticReportImageComponent setCommentElement(StringType value) { 
-          this.comment = value;
-          return this;
-        }
-
-        /**
-         * @return A comment about the image. Typically, this is used to provide an explanation for why the image is included, or to draw the viewer's attention to important features.
-         */
-        public String getComment() { 
-          return this.comment == null ? null : this.comment.getValue();
-        }
-
-        /**
-         * @param value A comment about the image. Typically, this is used to provide an explanation for why the image is included, or to draw the viewer's attention to important features.
-         */
-        public DiagnosticReportImageComponent setComment(String value) { 
-          if (Utilities.noString(value))
-            this.comment = null;
-          else {
-            if (this.comment == null)
-              this.comment = new StringType();
-            this.comment.setValue(value);
-          }
-          return this;
-        }
-
-        /**
-         * @return {@link #link} (Reference to the image source.)
-         */
-        public Reference getLink() { 
-          if (this.link == null)
-            if (Configuration.errorOnAutoCreate())
-              throw new Error("Attempt to auto-create DiagnosticReportImageComponent.link");
-            else if (Configuration.doAutoCreate())
-              this.link = new Reference(); // cc
-          return this.link;
-        }
-
-        public boolean hasLink() { 
-          return this.link != null && !this.link.isEmpty();
-        }
-
-        /**
-         * @param value {@link #link} (Reference to the image source.)
-         */
-        public DiagnosticReportImageComponent setLink(Reference value) { 
-          this.link = value;
-          return this;
-        }
-
-        /**
-         * @return {@link #link} The actual object that is the target of the reference. The reference library doesn't populate this, but you can use it to hold the resource if you resolve it. (Reference to the image source.)
-         */
-        public Media getLinkTarget() { 
-          if (this.linkTarget == null)
-            if (Configuration.errorOnAutoCreate())
-              throw new Error("Attempt to auto-create DiagnosticReportImageComponent.link");
-            else if (Configuration.doAutoCreate())
-              this.linkTarget = new Media(); // aa
-          return this.linkTarget;
-        }
-
-        /**
-         * @param value {@link #link} The actual object that is the target of the reference. The reference library doesn't use these, but you can use it to hold the resource if you resolve it. (Reference to the image source.)
-         */
-        public DiagnosticReportImageComponent setLinkTarget(Media value) { 
-          this.linkTarget = value;
-          return this;
-        }
-
-        protected void listChildren(List<Property> childrenList) {
-          super.listChildren(childrenList);
-          childrenList.add(new Property("comment", "string", "A comment about the image. Typically, this is used to provide an explanation for why the image is included, or to draw the viewer's attention to important features.", 0, java.lang.Integer.MAX_VALUE, comment));
-          childrenList.add(new Property("link", "Reference(Media)", "Reference to the image source.", 0, java.lang.Integer.MAX_VALUE, link));
-        }
-
-      public DiagnosticReportImageComponent copy() {
-        DiagnosticReportImageComponent dst = new DiagnosticReportImageComponent();
-        copyValues(dst);
-        dst.comment = comment == null ? null : comment.copy();
-        dst.link = link == null ? null : link.copy();
-        return dst;
-      }
-
-      @Override
-      public boolean equalsDeep(Base other) {
-        if (!super.equalsDeep(other))
-          return false;
-        if (!(other instanceof DiagnosticReportImageComponent))
-          return false;
-        DiagnosticReportImageComponent o = (DiagnosticReportImageComponent) other;
-        return compareDeep(comment, o.comment, true) && compareDeep(link, o.link, true);
-      }
-
-      @Override
-      public boolean equalsShallow(Base other) {
-        if (!super.equalsShallow(other))
-          return false;
-        if (!(other instanceof DiagnosticReportImageComponent))
-          return false;
-        DiagnosticReportImageComponent o = (DiagnosticReportImageComponent) other;
-        return compareValues(comment, o.comment, true);
-      }
-
-      public boolean isEmpty() {
-        return super.isEmpty() && (comment == null || comment.isEmpty()) && (link == null || link.isEmpty())
-          ;
-      }
-
-  }
-
-    /**
-     * A code or name that describes this diagnostic report.
-     */
-    @Child(name = "name", type = {CodeableConcept.class}, order=0, min=1, max=1)
-    @Description(shortDefinition="Name/Code for this diagnostic report", formalDefinition="A code or name that describes this diagnostic report." )
-    protected CodeableConcept name;
-
-    /**
-     * The status of the diagnostic report as a whole.
-     */
-    @Child(name = "status", type = {CodeType.class}, order=1, min=1, max=1)
-    @Description(shortDefinition="registered | partial | final | corrected | appended | cancelled | entered-in-error", formalDefinition="The status of the diagnostic report as a whole." )
-    protected Enumeration<DiagnosticReportStatus> status;
-
-    /**
-     * The date and/or time that this version of the report was released from the source diagnostic service.
-     */
-    @Child(name = "issued", type = {DateTimeType.class}, order=2, min=1, max=1)
-    @Description(shortDefinition="Date this version was released", formalDefinition="The date and/or time that this version of the report was released from the source diagnostic service." )
-    protected DateTimeType issued;
-
-    /**
-     * The subject of the report. Usually, but not always, this is a patient. However diagnostic services also perform analyses on specimens collected from a variety of other sources.
-     */
-    @Child(name = "subject", type = {Patient.class, Group.class, Device.class, Location.class}, order=3, min=1, max=1)
-    @Description(shortDefinition="The subject of the report, usually, but not always, the patient", formalDefinition="The subject of the report. Usually, but not always, this is a patient. However diagnostic services also perform analyses on specimens collected from a variety of other sources." )
-    protected Reference subject;
-
-    /**
-     * The actual object that is the target of the reference (The subject of the report. Usually, but not always, this is a patient. However diagnostic services also perform analyses on specimens collected from a variety of other sources.)
-     */
-    protected Resource subjectTarget;
-
-    /**
-     * The diagnostic service that is responsible for issuing the report.
-     */
-    @Child(name = "performer", type = {Practitioner.class, Organization.class}, order=4, min=1, max=1)
-    @Description(shortDefinition="Responsible Diagnostic Service", formalDefinition="The diagnostic service that is responsible for issuing the report." )
-    protected Reference performer;
-
-    /**
-     * The actual object that is the target of the reference (The diagnostic service that is responsible for issuing the report.)
-     */
-    protected Resource performerTarget;
-
-    /**
-     * The link to the health care event (encounter) when the order was made.
-     */
-    @Child(name = "encounter", type = {Encounter.class}, order=5, min=0, max=1)
-    @Description(shortDefinition="Health care event when test ordered", formalDefinition="The link to the health care event (encounter) when the order was made." )
-    protected Reference encounter;
-
-    /**
-     * The actual object that is the target of the reference (The link to the health care event (encounter) when the order was made.)
-     */
-    protected Encounter encounterTarget;
-
-    /**
-     * The local ID assigned to the report by the order filler, usually by the Information System of the diagnostic service provider.
-     */
-    @Child(name = "identifier", type = {Identifier.class}, order=6, min=0, max=Child.MAX_UNLIMITED)
-    @Description(shortDefinition="Id for external references to this report", formalDefinition="The local ID assigned to the report by the order filler, usually by the Information System of the diagnostic service provider." )
-    protected List<Identifier> identifier;
-
-    /**
-     * Details concerning a test requested.
-     */
-    @Child(name = "requestDetail", type = {DiagnosticOrder.class}, order=7, min=0, max=Child.MAX_UNLIMITED)
-    @Description(shortDefinition="What was requested", formalDefinition="Details concerning a test requested." )
-    protected List<Reference> requestDetail;
-    /**
-     * The actual objects that are the target of the reference (Details concerning a test requested.)
-     */
-    protected List<DiagnosticOrder> requestDetailTarget;
-
-
-    /**
-     * The section of the diagnostic service that performs the examination e.g. biochemistry, hematology, MRI.
-     */
-    @Child(name = "serviceCategory", type = {CodeableConcept.class}, order=8, min=0, max=1)
-    @Description(shortDefinition="Biochemistry, Hematology etc.", formalDefinition="The section of the diagnostic service that performs the examination e.g. biochemistry, hematology, MRI." )
-    protected CodeableConcept serviceCategory;
-
-    /**
-     * The time or time-period the observed values are related to. This is usually either the time of the procedure or of specimen collection(s), but very often the source of the date/time is not known, only the date/time itself.
-     */
-    @Child(name = "diagnostic", type = {DateTimeType.class, Period.class}, order=9, min=1, max=1)
-    @Description(shortDefinition="Physiologically Relevant time/time-period for report", formalDefinition="The time or time-period the observed values are related to. This is usually either the time of the procedure or of specimen collection(s), but very often the source of the date/time is not known, only the date/time itself." )
-    protected Type diagnostic;
-
-    /**
-     * Details about the specimens on which this diagnostic report is based.
-     */
-    @Child(name = "specimen", type = {Specimen.class}, order=10, min=0, max=Child.MAX_UNLIMITED)
-    @Description(shortDefinition="Specimens this report is based on", formalDefinition="Details about the specimens on which this diagnostic report is based." )
-    protected List<Reference> specimen;
-    /**
-     * The actual objects that are the target of the reference (Details about the specimens on which this diagnostic report is based.)
-     */
-    protected List<Specimen> specimenTarget;
-
-
-    /**
-     * Observations that are part of this diagnostic report. Observations can be simple name/value pairs (e.g. "atomic" results), or they can be grouping observations that include references to other members of the group (e.g. "panels").
-     */
-    @Child(name = "result", type = {Observation.class}, order=11, min=0, max=Child.MAX_UNLIMITED)
-    @Description(shortDefinition="Observations - simple, or complex nested groups", formalDefinition="Observations that are part of this diagnostic report. Observations can be simple name/value pairs (e.g. 'atomic' results), or they can be grouping observations that include references to other members of the group (e.g. 'panels')." )
-    protected List<Reference> result;
-    /**
-     * The actual objects that are the target of the reference (Observations that are part of this diagnostic report. Observations can be simple name/value pairs (e.g. "atomic" results), or they can be grouping observations that include references to other members of the group (e.g. "panels").)
-     */
-    protected List<Observation> resultTarget;
-
-
-    /**
-     * One or more links to full details of any imaging performed during the diagnostic investigation. Typically, this is imaging performed by DICOM enabled modalities, but this is not required. A fully enabled PACS viewer can use this information to provide views of the source images.
-     */
-    @Child(name = "imagingStudy", type = {ImagingStudy.class}, order=12, min=0, max=Child.MAX_UNLIMITED)
-    @Description(shortDefinition="Reference to full details of imaging associated with the diagnostic report", formalDefinition="One or more links to full details of any imaging performed during the diagnostic investigation. Typically, this is imaging performed by DICOM enabled modalities, but this is not required. A fully enabled PACS viewer can use this information to provide views of the source images." )
-    protected List<Reference> imagingStudy;
-    /**
-     * The actual objects that are the target of the reference (One or more links to full details of any imaging performed during the diagnostic investigation. Typically, this is imaging performed by DICOM enabled modalities, but this is not required. A fully enabled PACS viewer can use this information to provide views of the source images.)
-     */
-    protected List<ImagingStudy> imagingStudyTarget;
-
-
-    /**
-     * A list of key images associated with this report. The images are generally created during the diagnostic process, and may be directly of the patient, or of treated specimens (i.e. slides of interest).
-     */
-    @Child(name = "image", type = {}, order=13, min=0, max=Child.MAX_UNLIMITED)
-    @Description(shortDefinition="Key images associated with this report", formalDefinition="A list of key images associated with this report. The images are generally created during the diagnostic process, and may be directly of the patient, or of treated specimens (i.e. slides of interest)." )
-    protected List<DiagnosticReportImageComponent> image;
-
-    /**
-     * Concise and clinically contextualized narrative interpretation of the diagnostic report.
-     */
-    @Child(name = "conclusion", type = {StringType.class}, order=14, min=0, max=1)
-    @Description(shortDefinition="Clinical Interpretation of test results", formalDefinition="Concise and clinically contextualized narrative interpretation of the diagnostic report." )
-    protected StringType conclusion;
-
-    /**
-     * Codes for the conclusion.
-     */
-    @Child(name = "codedDiagnosis", type = {CodeableConcept.class}, order=15, min=0, max=Child.MAX_UNLIMITED)
-    @Description(shortDefinition="Codes for the conclusion", formalDefinition="Codes for the conclusion." )
-    protected List<CodeableConcept> codedDiagnosis;
-
-    /**
-     * Rich text representation of the entire result as issued by the diagnostic service. Multiple formats are allowed but they SHALL be semantically equivalent.
-     */
-<<<<<<< HEAD
-    @Child(name = "presentedForm", type = {AttachmentType.class}, order = 16, min = 0, max = Child.MAX_UNLIMITED)
-=======
-    @Child(name = "presentedForm", type = {Attachment.class}, order=16, min=0, max=Child.MAX_UNLIMITED)
->>>>>>> 3a5d2e89
-    @Description(shortDefinition="Entire Report as issued", formalDefinition="Rich text representation of the entire result as issued by the diagnostic service. Multiple formats are allowed but they SHALL be semantically equivalent." )
-    protected List<AttachmentType> presentedForm;
-
-    private static final long serialVersionUID = 140402748L;
-
-  /*
-   * Constructor
-   */
-    public DiagnosticReport() {
-      super();
-    }
-
-  /*
-   * Constructor
-   */
-    public DiagnosticReport(CodeableConcept name, Enumeration<DiagnosticReportStatus> status, DateTimeType issued, Reference subject, Reference performer, Type diagnostic) {
-      super();
-      this.name = name;
-      this.status = status;
-      this.issued = issued;
-      this.subject = subject;
-      this.performer = performer;
-      this.diagnostic = diagnostic;
-    }
-
-    /**
-     * @return {@link #name} (A code or name that describes this diagnostic report.)
-     */
-    public CodeableConcept getName() { 
-      if (this.name == null)
-        if (Configuration.errorOnAutoCreate())
-          throw new Error("Attempt to auto-create DiagnosticReport.name");
-        else if (Configuration.doAutoCreate())
-          this.name = new CodeableConcept(); // cc
-      return this.name;
-    }
-
-    public boolean hasName() { 
-      return this.name != null && !this.name.isEmpty();
-    }
-
-    /**
-     * @param value {@link #name} (A code or name that describes this diagnostic report.)
-     */
-    public DiagnosticReport setName(CodeableConcept value) { 
-      this.name = value;
-      return this;
-    }
-
-    /**
-     * @return {@link #status} (The status of the diagnostic report as a whole.). This is the underlying object with id, value and extensions. The accessor "getStatus" gives direct access to the value
-     */
-    public Enumeration<DiagnosticReportStatus> getStatusElement() { 
-      if (this.status == null)
-        if (Configuration.errorOnAutoCreate())
-          throw new Error("Attempt to auto-create DiagnosticReport.status");
-        else if (Configuration.doAutoCreate())
-          this.status = new Enumeration<DiagnosticReportStatus>(new DiagnosticReportStatusEnumFactory()); // bb
-      return this.status;
-    }
-
-    public boolean hasStatusElement() { 
-      return this.status != null && !this.status.isEmpty();
-    }
-
-    public boolean hasStatus() { 
-      return this.status != null && !this.status.isEmpty();
-    }
-
-    /**
-     * @param value {@link #status} (The status of the diagnostic report as a whole.). This is the underlying object with id, value and extensions. The accessor "getStatus" gives direct access to the value
-     */
-    public DiagnosticReport setStatusElement(Enumeration<DiagnosticReportStatus> value) { 
-      this.status = value;
-      return this;
-    }
-
-    /**
-     * @return The status of the diagnostic report as a whole.
-     */
-    public DiagnosticReportStatus getStatus() { 
-      return this.status == null ? null : this.status.getValue();
-    }
-
-    /**
-     * @param value The status of the diagnostic report as a whole.
-     */
-    public DiagnosticReport setStatus(DiagnosticReportStatus value) { 
-        if (this.status == null)
-          this.status = new Enumeration<DiagnosticReportStatus>(new DiagnosticReportStatusEnumFactory());
-        this.status.setValue(value);
-      return this;
-    }
-
-    /**
-     * @return {@link #issued} (The date and/or time that this version of the report was released from the source diagnostic service.). This is the underlying object with id, value and extensions. The accessor "getIssued" gives direct access to the value
-     */
-    public DateTimeType getIssuedElement() { 
-      if (this.issued == null)
-        if (Configuration.errorOnAutoCreate())
-          throw new Error("Attempt to auto-create DiagnosticReport.issued");
-        else if (Configuration.doAutoCreate())
-          this.issued = new DateTimeType(); // bb
-      return this.issued;
-    }
-
-    public boolean hasIssuedElement() { 
-      return this.issued != null && !this.issued.isEmpty();
-    }
-
-    public boolean hasIssued() { 
-      return this.issued != null && !this.issued.isEmpty();
-    }
-
-    /**
-     * @param value {@link #issued} (The date and/or time that this version of the report was released from the source diagnostic service.). This is the underlying object with id, value and extensions. The accessor "getIssued" gives direct access to the value
-     */
-    public DiagnosticReport setIssuedElement(DateTimeType value) { 
-      this.issued = value;
-      return this;
-    }
-
-    /**
-     * @return The date and/or time that this version of the report was released from the source diagnostic service.
-     */
-    public Date getIssued() { 
-      return this.issued == null ? null : this.issued.getValue();
-    }
-
-    /**
-     * @param value The date and/or time that this version of the report was released from the source diagnostic service.
-     */
-    public DiagnosticReport setIssued(Date value) { 
-        if (this.issued == null)
-          this.issued = new DateTimeType();
-        this.issued.setValue(value);
-      return this;
-    }
-
-    /**
-     * @return {@link #subject} (The subject of the report. Usually, but not always, this is a patient. However diagnostic services also perform analyses on specimens collected from a variety of other sources.)
-     */
-    public Reference getSubject() { 
-      if (this.subject == null)
-        if (Configuration.errorOnAutoCreate())
-          throw new Error("Attempt to auto-create DiagnosticReport.subject");
-        else if (Configuration.doAutoCreate())
-          this.subject = new Reference(); // cc
-      return this.subject;
-    }
-
-    public boolean hasSubject() { 
-      return this.subject != null && !this.subject.isEmpty();
-    }
-
-    /**
-     * @param value {@link #subject} (The subject of the report. Usually, but not always, this is a patient. However diagnostic services also perform analyses on specimens collected from a variety of other sources.)
-     */
-    public DiagnosticReport setSubject(Reference value) { 
-      this.subject = value;
-      return this;
-    }
-
-    /**
-     * @return {@link #subject} The actual object that is the target of the reference. The reference library doesn't populate this, but you can use it to hold the resource if you resolve it. (The subject of the report. Usually, but not always, this is a patient. However diagnostic services also perform analyses on specimens collected from a variety of other sources.)
-     */
-    public Resource getSubjectTarget() { 
-      return this.subjectTarget;
-    }
-
-    /**
-     * @param value {@link #subject} The actual object that is the target of the reference. The reference library doesn't use these, but you can use it to hold the resource if you resolve it. (The subject of the report. Usually, but not always, this is a patient. However diagnostic services also perform analyses on specimens collected from a variety of other sources.)
-     */
-    public DiagnosticReport setSubjectTarget(Resource value) { 
-      this.subjectTarget = value;
-      return this;
-    }
-
-    /**
-     * @return {@link #performer} (The diagnostic service that is responsible for issuing the report.)
-     */
-    public Reference getPerformer() { 
-      if (this.performer == null)
-        if (Configuration.errorOnAutoCreate())
-          throw new Error("Attempt to auto-create DiagnosticReport.performer");
-        else if (Configuration.doAutoCreate())
-          this.performer = new Reference(); // cc
-      return this.performer;
-    }
-
-    public boolean hasPerformer() { 
-      return this.performer != null && !this.performer.isEmpty();
-    }
-
-    /**
-     * @param value {@link #performer} (The diagnostic service that is responsible for issuing the report.)
-     */
-    public DiagnosticReport setPerformer(Reference value) { 
-      this.performer = value;
-      return this;
-    }
-
-    /**
-     * @return {@link #performer} The actual object that is the target of the reference. The reference library doesn't populate this, but you can use it to hold the resource if you resolve it. (The diagnostic service that is responsible for issuing the report.)
-     */
-    public Resource getPerformerTarget() { 
-      return this.performerTarget;
-    }
-
-    /**
-     * @param value {@link #performer} The actual object that is the target of the reference. The reference library doesn't use these, but you can use it to hold the resource if you resolve it. (The diagnostic service that is responsible for issuing the report.)
-     */
-    public DiagnosticReport setPerformerTarget(Resource value) { 
-      this.performerTarget = value;
-      return this;
-    }
-
-    /**
-     * @return {@link #encounter} (The link to the health care event (encounter) when the order was made.)
-     */
-    public Reference getEncounter() { 
-      if (this.encounter == null)
-        if (Configuration.errorOnAutoCreate())
-          throw new Error("Attempt to auto-create DiagnosticReport.encounter");
-        else if (Configuration.doAutoCreate())
-          this.encounter = new Reference(); // cc
-      return this.encounter;
-    }
-
-    public boolean hasEncounter() { 
-      return this.encounter != null && !this.encounter.isEmpty();
-    }
-
-    /**
-     * @param value {@link #encounter} (The link to the health care event (encounter) when the order was made.)
-     */
-    public DiagnosticReport setEncounter(Reference value) { 
-      this.encounter = value;
-      return this;
-    }
-
-    /**
-     * @return {@link #encounter} The actual object that is the target of the reference. The reference library doesn't populate this, but you can use it to hold the resource if you resolve it. (The link to the health care event (encounter) when the order was made.)
-     */
-    public Encounter getEncounterTarget() { 
-      if (this.encounterTarget == null)
-        if (Configuration.errorOnAutoCreate())
-          throw new Error("Attempt to auto-create DiagnosticReport.encounter");
-        else if (Configuration.doAutoCreate())
-          this.encounterTarget = new Encounter(); // aa
-      return this.encounterTarget;
-    }
-
-    /**
-     * @param value {@link #encounter} The actual object that is the target of the reference. The reference library doesn't use these, but you can use it to hold the resource if you resolve it. (The link to the health care event (encounter) when the order was made.)
-     */
-    public DiagnosticReport setEncounterTarget(Encounter value) { 
-      this.encounterTarget = value;
-      return this;
-    }
-
-    /**
-     * @return {@link #identifier} (The local ID assigned to the report by the order filler, usually by the Information System of the diagnostic service provider.)
-     */
-    public List<Identifier> getIdentifier() { 
-      if (this.identifier == null)
-        this.identifier = new ArrayList<Identifier>();
-      return this.identifier;
-    }
-
-    public boolean hasIdentifier() { 
-      if (this.identifier == null)
-        return false;
-      for (Identifier item : this.identifier)
-        if (!item.isEmpty())
-          return true;
-      return false;
-    }
-
-    /**
-     * @return {@link #identifier} (The local ID assigned to the report by the order filler, usually by the Information System of the diagnostic service provider.)
-     */
-    // syntactic sugar
-    public Identifier addIdentifier() { //3
-      Identifier t = new Identifier();
-      if (this.identifier == null)
-        this.identifier = new ArrayList<Identifier>();
-      this.identifier.add(t);
-      return t;
-    }
-
-    // syntactic sugar
-    public DiagnosticReport addIdentifier(Identifier t) { //3
-      if (t == null)
-        return this;
-      if (this.identifier == null)
-        this.identifier = new ArrayList<Identifier>();
-      this.identifier.add(t);
-      return this;
-    }
-
-    /**
-     * @return {@link #requestDetail} (Details concerning a test requested.)
-     */
-    public List<Reference> getRequestDetail() { 
-      if (this.requestDetail == null)
-        this.requestDetail = new ArrayList<Reference>();
-      return this.requestDetail;
-    }
-
-    public boolean hasRequestDetail() { 
-      if (this.requestDetail == null)
-        return false;
-      for (Reference item : this.requestDetail)
-        if (!item.isEmpty())
-          return true;
-      return false;
-    }
-
-    /**
-     * @return {@link #requestDetail} (Details concerning a test requested.)
-     */
-    // syntactic sugar
-    public Reference addRequestDetail() { //3
-      Reference t = new Reference();
-      if (this.requestDetail == null)
-        this.requestDetail = new ArrayList<Reference>();
-      this.requestDetail.add(t);
-      return t;
-    }
-
-    // syntactic sugar
-    public DiagnosticReport addRequestDetail(Reference t) { //3
-      if (t == null)
-        return this;
-      if (this.requestDetail == null)
-        this.requestDetail = new ArrayList<Reference>();
-      this.requestDetail.add(t);
-      return this;
-    }
-
-    /**
-     * @return {@link #requestDetail} (The actual objects that are the target of the reference. The reference library doesn't populate this, but you can use this to hold the resources if you resolvethemt. Details concerning a test requested.)
-     */
-    public List<DiagnosticOrder> getRequestDetailTarget() { 
-      if (this.requestDetailTarget == null)
-        this.requestDetailTarget = new ArrayList<DiagnosticOrder>();
-      return this.requestDetailTarget;
-    }
-
-    // syntactic sugar
-    /**
-     * @return {@link #requestDetail} (Add an actual object that is the target of the reference. The reference library doesn't use these, but you can use this to hold the resources if you resolvethemt. Details concerning a test requested.)
-     */
-    public DiagnosticOrder addRequestDetailTarget() { 
-      DiagnosticOrder r = new DiagnosticOrder();
-      if (this.requestDetailTarget == null)
-        this.requestDetailTarget = new ArrayList<DiagnosticOrder>();
-      this.requestDetailTarget.add(r);
-      return r;
-    }
-
-    /**
-     * @return {@link #serviceCategory} (The section of the diagnostic service that performs the examination e.g. biochemistry, hematology, MRI.)
-     */
-    public CodeableConcept getServiceCategory() { 
-      if (this.serviceCategory == null)
-        if (Configuration.errorOnAutoCreate())
-          throw new Error("Attempt to auto-create DiagnosticReport.serviceCategory");
-        else if (Configuration.doAutoCreate())
-          this.serviceCategory = new CodeableConcept(); // cc
-      return this.serviceCategory;
-    }
-
-    public boolean hasServiceCategory() { 
-      return this.serviceCategory != null && !this.serviceCategory.isEmpty();
-    }
-
-    /**
-     * @param value {@link #serviceCategory} (The section of the diagnostic service that performs the examination e.g. biochemistry, hematology, MRI.)
-     */
-    public DiagnosticReport setServiceCategory(CodeableConcept value) { 
-      this.serviceCategory = value;
-      return this;
-    }
-
-    /**
-     * @return {@link #diagnostic} (The time or time-period the observed values are related to. This is usually either the time of the procedure or of specimen collection(s), but very often the source of the date/time is not known, only the date/time itself.)
-     */
-    public Type getDiagnostic() { 
-      return this.diagnostic;
-    }
-
-    /**
-     * @return {@link #diagnostic} (The time or time-period the observed values are related to. This is usually either the time of the procedure or of specimen collection(s), but very often the source of the date/time is not known, only the date/time itself.)
-     */
-    public DateTimeType getDiagnosticDateTimeType() throws Exception { 
-      if (!(this.diagnostic instanceof DateTimeType))
-        throw new Exception("Type mismatch: the type DateTimeType was expected, but "+this.diagnostic.getClass().getName()+" was encountered");
-      return (DateTimeType) this.diagnostic;
-    }
-
-    /**
-     * @return {@link #diagnostic} (The time or time-period the observed values are related to. This is usually either the time of the procedure or of specimen collection(s), but very often the source of the date/time is not known, only the date/time itself.)
-     */
-    public Period getDiagnosticPeriod() throws Exception { 
-      if (!(this.diagnostic instanceof Period))
-        throw new Exception("Type mismatch: the type Period was expected, but "+this.diagnostic.getClass().getName()+" was encountered");
-      return (Period) this.diagnostic;
-    }
-
-    public boolean hasDiagnostic() { 
-      return this.diagnostic != null && !this.diagnostic.isEmpty();
-    }
-
-    /**
-     * @param value {@link #diagnostic} (The time or time-period the observed values are related to. This is usually either the time of the procedure or of specimen collection(s), but very often the source of the date/time is not known, only the date/time itself.)
-     */
-    public DiagnosticReport setDiagnostic(Type value) { 
-      this.diagnostic = value;
-      return this;
-    }
-
-    /**
-     * @return {@link #specimen} (Details about the specimens on which this diagnostic report is based.)
-     */
-    public List<Reference> getSpecimen() { 
-      if (this.specimen == null)
-        this.specimen = new ArrayList<Reference>();
-      return this.specimen;
-    }
-
-    public boolean hasSpecimen() { 
-      if (this.specimen == null)
-        return false;
-      for (Reference item : this.specimen)
-        if (!item.isEmpty())
-          return true;
-      return false;
-    }
-
-    /**
-     * @return {@link #specimen} (Details about the specimens on which this diagnostic report is based.)
-     */
-    // syntactic sugar
-    public Reference addSpecimen() { //3
-      Reference t = new Reference();
-      if (this.specimen == null)
-        this.specimen = new ArrayList<Reference>();
-      this.specimen.add(t);
-      return t;
-    }
-
-    // syntactic sugar
-    public DiagnosticReport addSpecimen(Reference t) { //3
-      if (t == null)
-        return this;
-      if (this.specimen == null)
-        this.specimen = new ArrayList<Reference>();
-      this.specimen.add(t);
-      return this;
-    }
-
-    /**
-     * @return {@link #specimen} (The actual objects that are the target of the reference. The reference library doesn't populate this, but you can use this to hold the resources if you resolvethemt. Details about the specimens on which this diagnostic report is based.)
-     */
-    public List<Specimen> getSpecimenTarget() { 
-      if (this.specimenTarget == null)
-        this.specimenTarget = new ArrayList<Specimen>();
-      return this.specimenTarget;
-    }
-
-    // syntactic sugar
-    /**
-     * @return {@link #specimen} (Add an actual object that is the target of the reference. The reference library doesn't use these, but you can use this to hold the resources if you resolvethemt. Details about the specimens on which this diagnostic report is based.)
-     */
-    public Specimen addSpecimenTarget() { 
-      Specimen r = new Specimen();
-      if (this.specimenTarget == null)
-        this.specimenTarget = new ArrayList<Specimen>();
-      this.specimenTarget.add(r);
-      return r;
-    }
-
-    /**
-     * @return {@link #result} (Observations that are part of this diagnostic report. Observations can be simple name/value pairs (e.g. "atomic" results), or they can be grouping observations that include references to other members of the group (e.g. "panels").)
-     */
-    public List<Reference> getResult() { 
-      if (this.result == null)
-        this.result = new ArrayList<Reference>();
-      return this.result;
-    }
-
-    public boolean hasResult() { 
-      if (this.result == null)
-        return false;
-      for (Reference item : this.result)
-        if (!item.isEmpty())
-          return true;
-      return false;
-    }
-
-    /**
-     * @return {@link #result} (Observations that are part of this diagnostic report. Observations can be simple name/value pairs (e.g. "atomic" results), or they can be grouping observations that include references to other members of the group (e.g. "panels").)
-     */
-    // syntactic sugar
-    public Reference addResult() { //3
-      Reference t = new Reference();
-      if (this.result == null)
-        this.result = new ArrayList<Reference>();
-      this.result.add(t);
-      return t;
-    }
-
-    // syntactic sugar
-    public DiagnosticReport addResult(Reference t) { //3
-      if (t == null)
-        return this;
-      if (this.result == null)
-        this.result = new ArrayList<Reference>();
-      this.result.add(t);
-      return this;
-    }
-
-    /**
-     * @return {@link #result} (The actual objects that are the target of the reference. The reference library doesn't populate this, but you can use this to hold the resources if you resolvethemt. Observations that are part of this diagnostic report. Observations can be simple name/value pairs (e.g. "atomic" results), or they can be grouping observations that include references to other members of the group (e.g. "panels").)
-     */
-    public List<Observation> getResultTarget() { 
-      if (this.resultTarget == null)
-        this.resultTarget = new ArrayList<Observation>();
-      return this.resultTarget;
-    }
-
-    // syntactic sugar
-    /**
-     * @return {@link #result} (Add an actual object that is the target of the reference. The reference library doesn't use these, but you can use this to hold the resources if you resolvethemt. Observations that are part of this diagnostic report. Observations can be simple name/value pairs (e.g. "atomic" results), or they can be grouping observations that include references to other members of the group (e.g. "panels").)
-     */
-    public Observation addResultTarget() { 
-      Observation r = new Observation();
-      if (this.resultTarget == null)
-        this.resultTarget = new ArrayList<Observation>();
-      this.resultTarget.add(r);
-      return r;
-    }
-
-    /**
-     * @return {@link #imagingStudy} (One or more links to full details of any imaging performed during the diagnostic investigation. Typically, this is imaging performed by DICOM enabled modalities, but this is not required. A fully enabled PACS viewer can use this information to provide views of the source images.)
-     */
-    public List<Reference> getImagingStudy() { 
-      if (this.imagingStudy == null)
-        this.imagingStudy = new ArrayList<Reference>();
-      return this.imagingStudy;
-    }
-
-    public boolean hasImagingStudy() { 
-      if (this.imagingStudy == null)
-        return false;
-      for (Reference item : this.imagingStudy)
-        if (!item.isEmpty())
-          return true;
-      return false;
-    }
-
-    /**
-     * @return {@link #imagingStudy} (One or more links to full details of any imaging performed during the diagnostic investigation. Typically, this is imaging performed by DICOM enabled modalities, but this is not required. A fully enabled PACS viewer can use this information to provide views of the source images.)
-     */
-    // syntactic sugar
-    public Reference addImagingStudy() { //3
-      Reference t = new Reference();
-      if (this.imagingStudy == null)
-        this.imagingStudy = new ArrayList<Reference>();
-      this.imagingStudy.add(t);
-      return t;
-    }
-
-    // syntactic sugar
-    public DiagnosticReport addImagingStudy(Reference t) { //3
-      if (t == null)
-        return this;
-      if (this.imagingStudy == null)
-        this.imagingStudy = new ArrayList<Reference>();
-      this.imagingStudy.add(t);
-      return this;
-    }
-
-    /**
-     * @return {@link #imagingStudy} (The actual objects that are the target of the reference. The reference library doesn't populate this, but you can use this to hold the resources if you resolvethemt. One or more links to full details of any imaging performed during the diagnostic investigation. Typically, this is imaging performed by DICOM enabled modalities, but this is not required. A fully enabled PACS viewer can use this information to provide views of the source images.)
-     */
-    public List<ImagingStudy> getImagingStudyTarget() { 
-      if (this.imagingStudyTarget == null)
-        this.imagingStudyTarget = new ArrayList<ImagingStudy>();
-      return this.imagingStudyTarget;
-    }
-
-    // syntactic sugar
-    /**
-     * @return {@link #imagingStudy} (Add an actual object that is the target of the reference. The reference library doesn't use these, but you can use this to hold the resources if you resolvethemt. One or more links to full details of any imaging performed during the diagnostic investigation. Typically, this is imaging performed by DICOM enabled modalities, but this is not required. A fully enabled PACS viewer can use this information to provide views of the source images.)
-     */
-    public ImagingStudy addImagingStudyTarget() { 
-      ImagingStudy r = new ImagingStudy();
-      if (this.imagingStudyTarget == null)
-        this.imagingStudyTarget = new ArrayList<ImagingStudy>();
-      this.imagingStudyTarget.add(r);
-      return r;
-    }
-
-    /**
-     * @return {@link #image} (A list of key images associated with this report. The images are generally created during the diagnostic process, and may be directly of the patient, or of treated specimens (i.e. slides of interest).)
-     */
-    public List<DiagnosticReportImageComponent> getImage() { 
-      if (this.image == null)
-        this.image = new ArrayList<DiagnosticReportImageComponent>();
-      return this.image;
-    }
-
-    public boolean hasImage() { 
-      if (this.image == null)
-        return false;
-      for (DiagnosticReportImageComponent item : this.image)
-        if (!item.isEmpty())
-          return true;
-      return false;
-    }
-
-    /**
-     * @return {@link #image} (A list of key images associated with this report. The images are generally created during the diagnostic process, and may be directly of the patient, or of treated specimens (i.e. slides of interest).)
-     */
-    // syntactic sugar
-    public DiagnosticReportImageComponent addImage() { //3
-      DiagnosticReportImageComponent t = new DiagnosticReportImageComponent();
-      if (this.image == null)
-        this.image = new ArrayList<DiagnosticReportImageComponent>();
-      this.image.add(t);
-      return t;
-    }
-
-    // syntactic sugar
-    public DiagnosticReport addImage(DiagnosticReportImageComponent t) { //3
-      if (t == null)
-        return this;
-      if (this.image == null)
-        this.image = new ArrayList<DiagnosticReportImageComponent>();
-      this.image.add(t);
-      return this;
-    }
-
-    /**
-     * @return {@link #conclusion} (Concise and clinically contextualized narrative interpretation of the diagnostic report.). This is the underlying object with id, value and extensions. The accessor "getConclusion" gives direct access to the value
-     */
-    public StringType getConclusionElement() { 
-      if (this.conclusion == null)
-        if (Configuration.errorOnAutoCreate())
-          throw new Error("Attempt to auto-create DiagnosticReport.conclusion");
-        else if (Configuration.doAutoCreate())
-          this.conclusion = new StringType(); // bb
-      return this.conclusion;
-    }
-
-    public boolean hasConclusionElement() { 
-      return this.conclusion != null && !this.conclusion.isEmpty();
-    }
-
-    public boolean hasConclusion() { 
-      return this.conclusion != null && !this.conclusion.isEmpty();
-    }
-
-    /**
-     * @param value {@link #conclusion} (Concise and clinically contextualized narrative interpretation of the diagnostic report.). This is the underlying object with id, value and extensions. The accessor "getConclusion" gives direct access to the value
-     */
-    public DiagnosticReport setConclusionElement(StringType value) { 
-      this.conclusion = value;
-      return this;
-    }
-
-    /**
-     * @return Concise and clinically contextualized narrative interpretation of the diagnostic report.
-     */
-    public String getConclusion() { 
-      return this.conclusion == null ? null : this.conclusion.getValue();
-    }
-
-    /**
-     * @param value Concise and clinically contextualized narrative interpretation of the diagnostic report.
-     */
-    public DiagnosticReport setConclusion(String value) { 
-      if (Utilities.noString(value))
-        this.conclusion = null;
-      else {
-        if (this.conclusion == null)
-          this.conclusion = new StringType();
-        this.conclusion.setValue(value);
-      }
-      return this;
-    }
-
-    /**
-     * @return {@link #codedDiagnosis} (Codes for the conclusion.)
-     */
-    public List<CodeableConcept> getCodedDiagnosis() { 
-      if (this.codedDiagnosis == null)
-        this.codedDiagnosis = new ArrayList<CodeableConcept>();
-      return this.codedDiagnosis;
-    }
-
-    public boolean hasCodedDiagnosis() { 
-      if (this.codedDiagnosis == null)
-        return false;
-      for (CodeableConcept item : this.codedDiagnosis)
-        if (!item.isEmpty())
-          return true;
-      return false;
-    }
-
-    /**
-     * @return {@link #codedDiagnosis} (Codes for the conclusion.)
-     */
-    // syntactic sugar
-    public CodeableConcept addCodedDiagnosis() { //3
-      CodeableConcept t = new CodeableConcept();
-      if (this.codedDiagnosis == null)
-        this.codedDiagnosis = new ArrayList<CodeableConcept>();
-      this.codedDiagnosis.add(t);
-      return t;
-    }
-
-    // syntactic sugar
-    public DiagnosticReport addCodedDiagnosis(CodeableConcept t) { //3
-      if (t == null)
-        return this;
-      if (this.codedDiagnosis == null)
-        this.codedDiagnosis = new ArrayList<CodeableConcept>();
-      this.codedDiagnosis.add(t);
-      return this;
-    }
-
-    /**
-     * @return {@link #presentedForm} (Rich text representation of the entire result as issued by the diagnostic service. Multiple formats are allowed but they SHALL be semantically equivalent.)
-     */
-    public List<AttachmentType> getPresentedForm() { 
-      if (this.presentedForm == null)
-        this.presentedForm = new ArrayList<AttachmentType>();
-      return this.presentedForm;
-    }
-
-    public boolean hasPresentedForm() { 
-      if (this.presentedForm == null)
-        return false;
-      for (AttachmentType item : this.presentedForm)
-        if (!item.isEmpty())
-          return true;
-      return false;
-    }
-
-    /**
-     * @return {@link #presentedForm} (Rich text representation of the entire result as issued by the diagnostic service. Multiple formats are allowed but they SHALL be semantically equivalent.)
-     */
-    // syntactic sugar
-    public AttachmentType addPresentedForm() { //3
-      AttachmentType t = new AttachmentType();
-      if (this.presentedForm == null)
-        this.presentedForm = new ArrayList<AttachmentType>();
-      this.presentedForm.add(t);
-      return t;
-    }
-
-    // syntactic sugar
-    public DiagnosticReport addPresentedForm(Attachment t) { //3
-      if (t == null)
-        return this;
-      if (this.presentedForm == null)
-        this.presentedForm = new ArrayList<Attachment>();
-      this.presentedForm.add(t);
-      return this;
-    }
-
-      protected void listChildren(List<Property> childrenList) {
-        super.listChildren(childrenList);
-        childrenList.add(new Property("name", "CodeableConcept", "A code or name that describes this diagnostic report.", 0, java.lang.Integer.MAX_VALUE, name));
-        childrenList.add(new Property("status", "code", "The status of the diagnostic report as a whole.", 0, java.lang.Integer.MAX_VALUE, status));
-        childrenList.add(new Property("issued", "dateTime", "The date and/or time that this version of the report was released from the source diagnostic service.", 0, java.lang.Integer.MAX_VALUE, issued));
-        childrenList.add(new Property("subject", "Reference(Patient|Group|Device|Location)", "The subject of the report. Usually, but not always, this is a patient. However diagnostic services also perform analyses on specimens collected from a variety of other sources.", 0, java.lang.Integer.MAX_VALUE, subject));
-        childrenList.add(new Property("performer", "Reference(Practitioner|Organization)", "The diagnostic service that is responsible for issuing the report.", 0, java.lang.Integer.MAX_VALUE, performer));
-        childrenList.add(new Property("encounter", "Reference(Encounter)", "The link to the health care event (encounter) when the order was made.", 0, java.lang.Integer.MAX_VALUE, encounter));
-        childrenList.add(new Property("identifier", "Identifier", "The local ID assigned to the report by the order filler, usually by the Information System of the diagnostic service provider.", 0, java.lang.Integer.MAX_VALUE, identifier));
-        childrenList.add(new Property("requestDetail", "Reference(DiagnosticOrder)", "Details concerning a test requested.", 0, java.lang.Integer.MAX_VALUE, requestDetail));
-        childrenList.add(new Property("serviceCategory", "CodeableConcept", "The section of the diagnostic service that performs the examination e.g. biochemistry, hematology, MRI.", 0, java.lang.Integer.MAX_VALUE, serviceCategory));
-        childrenList.add(new Property("diagnostic[x]", "dateTime|Period", "The time or time-period the observed values are related to. This is usually either the time of the procedure or of specimen collection(s), but very often the source of the date/time is not known, only the date/time itself.", 0, java.lang.Integer.MAX_VALUE, diagnostic));
-        childrenList.add(new Property("specimen", "Reference(Specimen)", "Details about the specimens on which this diagnostic report is based.", 0, java.lang.Integer.MAX_VALUE, specimen));
-        childrenList.add(new Property("result", "Reference(Observation)", "Observations that are part of this diagnostic report. Observations can be simple name/value pairs (e.g. 'atomic' results), or they can be grouping observations that include references to other members of the group (e.g. 'panels').", 0, java.lang.Integer.MAX_VALUE, result));
-        childrenList.add(new Property("imagingStudy", "Reference(ImagingStudy)", "One or more links to full details of any imaging performed during the diagnostic investigation. Typically, this is imaging performed by DICOM enabled modalities, but this is not required. A fully enabled PACS viewer can use this information to provide views of the source images.", 0, java.lang.Integer.MAX_VALUE, imagingStudy));
-        childrenList.add(new Property("image", "", "A list of key images associated with this report. The images are generally created during the diagnostic process, and may be directly of the patient, or of treated specimens (i.e. slides of interest).", 0, java.lang.Integer.MAX_VALUE, image));
-        childrenList.add(new Property("conclusion", "string", "Concise and clinically contextualized narrative interpretation of the diagnostic report.", 0, java.lang.Integer.MAX_VALUE, conclusion));
-        childrenList.add(new Property("codedDiagnosis", "CodeableConcept", "Codes for the conclusion.", 0, java.lang.Integer.MAX_VALUE, codedDiagnosis));
-        childrenList.add(new Property("presentedForm", "Attachment", "Rich text representation of the entire result as issued by the diagnostic service. Multiple formats are allowed but they SHALL be semantically equivalent.", 0, java.lang.Integer.MAX_VALUE, presentedForm));
-      }
-
-      public DiagnosticReport copy() {
-        DiagnosticReport dst = new DiagnosticReport();
-        copyValues(dst);
-        dst.name = name == null ? null : name.copy();
-        dst.status = status == null ? null : status.copy();
-        dst.issued = issued == null ? null : issued.copy();
-        dst.subject = subject == null ? null : subject.copy();
-        dst.performer = performer == null ? null : performer.copy();
-        dst.encounter = encounter == null ? null : encounter.copy();
-        if (identifier != null) {
-          dst.identifier = new ArrayList<Identifier>();
-          for (Identifier i : identifier)
-            dst.identifier.add(i.copy());
-        };
-        if (requestDetail != null) {
-          dst.requestDetail = new ArrayList<Reference>();
-          for (Reference i : requestDetail)
-            dst.requestDetail.add(i.copy());
-        };
-        dst.serviceCategory = serviceCategory == null ? null : serviceCategory.copy();
-        dst.diagnostic = diagnostic == null ? null : diagnostic.copy();
-        if (specimen != null) {
-          dst.specimen = new ArrayList<Reference>();
-          for (Reference i : specimen)
-            dst.specimen.add(i.copy());
-        };
-        if (result != null) {
-          dst.result = new ArrayList<Reference>();
-          for (Reference i : result)
-            dst.result.add(i.copy());
-        };
-        if (imagingStudy != null) {
-          dst.imagingStudy = new ArrayList<Reference>();
-          for (Reference i : imagingStudy)
-            dst.imagingStudy.add(i.copy());
-        };
-        if (image != null) {
-          dst.image = new ArrayList<DiagnosticReportImageComponent>();
-          for (DiagnosticReportImageComponent i : image)
-            dst.image.add(i.copy());
-        };
-        dst.conclusion = conclusion == null ? null : conclusion.copy();
-        if (codedDiagnosis != null) {
-          dst.codedDiagnosis = new ArrayList<CodeableConcept>();
-          for (CodeableConcept i : codedDiagnosis)
-            dst.codedDiagnosis.add(i.copy());
-        };
-        if (presentedForm != null) {
-          dst.presentedForm = new ArrayList<AttachmentType>();
-          for (AttachmentType i : presentedForm)
-            dst.presentedForm.add(i.copy());
-        };
-        return dst;
-      }
-
-      protected DiagnosticReport typedCopy() {
-        return copy();
-      }
-
-      @Override
-      public boolean equalsDeep(Base other) {
-        if (!super.equalsDeep(other))
-          return false;
-        if (!(other instanceof DiagnosticReport))
-          return false;
-        DiagnosticReport o = (DiagnosticReport) other;
-        return compareDeep(name, o.name, true) && compareDeep(status, o.status, true) && compareDeep(issued, o.issued, true)
-           && compareDeep(subject, o.subject, true) && compareDeep(performer, o.performer, true) && compareDeep(encounter, o.encounter, true)
-           && compareDeep(identifier, o.identifier, true) && compareDeep(requestDetail, o.requestDetail, true)
-           && compareDeep(serviceCategory, o.serviceCategory, true) && compareDeep(diagnostic, o.diagnostic, true)
-           && compareDeep(specimen, o.specimen, true) && compareDeep(result, o.result, true) && compareDeep(imagingStudy, o.imagingStudy, true)
-           && compareDeep(image, o.image, true) && compareDeep(conclusion, o.conclusion, true) && compareDeep(codedDiagnosis, o.codedDiagnosis, true)
-           && compareDeep(presentedForm, o.presentedForm, true);
-      }
-
-      @Override
-      public boolean equalsShallow(Base other) {
-        if (!super.equalsShallow(other))
-          return false;
-        if (!(other instanceof DiagnosticReport))
-          return false;
-        DiagnosticReport o = (DiagnosticReport) other;
-        return compareValues(status, o.status, true) && compareValues(issued, o.issued, true) && compareValues(conclusion, o.conclusion, true)
-          ;
-      }
-
-      public boolean isEmpty() {
-        return super.isEmpty() && (name == null || name.isEmpty()) && (status == null || status.isEmpty())
-           && (issued == null || issued.isEmpty()) && (subject == null || subject.isEmpty()) && (performer == null || performer.isEmpty())
-           && (encounter == null || encounter.isEmpty()) && (identifier == null || identifier.isEmpty())
-           && (requestDetail == null || requestDetail.isEmpty()) && (serviceCategory == null || serviceCategory.isEmpty())
-           && (diagnostic == null || diagnostic.isEmpty()) && (specimen == null || specimen.isEmpty())
-           && (result == null || result.isEmpty()) && (imagingStudy == null || imagingStudy.isEmpty())
-           && (image == null || image.isEmpty()) && (conclusion == null || conclusion.isEmpty()) && (codedDiagnosis == null || codedDiagnosis.isEmpty())
-           && (presentedForm == null || presentedForm.isEmpty());
-      }
-
-  @Override
-  public ResourceType getResourceType() {
-    return ResourceType.DiagnosticReport;
-   }
-
-  @SearchParamDefinition(name="result", path="DiagnosticReport.result", description="Link to an atomic result (observation resource)", type="reference" )
-  public static final String SP_RESULT = "result";
-  @SearchParamDefinition(name="status", path="DiagnosticReport.status", description="The status of the report", type="token" )
-  public static final String SP_STATUS = "status";
-  @SearchParamDefinition(name="subject", path="DiagnosticReport.subject", description="The subject of the report", type="reference" )
-  public static final String SP_SUBJECT = "subject";
-  @SearchParamDefinition(name="issued", path="DiagnosticReport.issued", description="When the report was issued", type="date" )
-  public static final String SP_ISSUED = "issued";
-  @SearchParamDefinition(name="diagnosis", path="DiagnosticReport.codedDiagnosis", description="A coded diagnosis on the report", type="token" )
-  public static final String SP_DIAGNOSIS = "diagnosis";
-  @SearchParamDefinition(name="image", path="DiagnosticReport.image.link", description="Reference to the image source", type="reference" )
-  public static final String SP_IMAGE = "image";
-  @SearchParamDefinition(name="encounter", path="DiagnosticReport.encounter", description="The Encounter when the order was made", type="reference" )
-  public static final String SP_ENCOUNTER = "encounter";
-  @SearchParamDefinition(name="date", path="DiagnosticReport.diagnostic[x]", description="The clinically relevant time of the report", type="date" )
-  public static final String SP_DATE = "date";
-  @SearchParamDefinition(name="patient", path="DiagnosticReport.subject", description="The subject of the report if a patient", type="reference" )
-  public static final String SP_PATIENT = "patient";
-  @SearchParamDefinition(name="request", path="DiagnosticReport.requestDetail", description="What was requested", type="reference" )
-  public static final String SP_REQUEST = "request";
-  @SearchParamDefinition(name="specimen", path="DiagnosticReport.specimen", description="The specimen details", type="reference" )
-  public static final String SP_SPECIMEN = "specimen";
-  @SearchParamDefinition(name="name", path="DiagnosticReport.name", description="The name of the report (e.g. the code for the report as a whole, as opposed to codes for the atomic results, which are the names on the observation resource referred to from the result)", type="token" )
-  public static final String SP_NAME = "name";
-  @SearchParamDefinition(name="service", path="DiagnosticReport.serviceCategory", description="Which diagnostic discipline/department created the report", type="token" )
-  public static final String SP_SERVICE = "service";
-  @SearchParamDefinition(name="performer", path="DiagnosticReport.performer", description="Who was the source of the report (organization)", type="reference" )
-  public static final String SP_PERFORMER = "performer";
-  @SearchParamDefinition(name="identifier", path="DiagnosticReport.identifier", description="An identifier for the report", type="token" )
-  public static final String SP_IDENTIFIER = "identifier";
-
-}
-
+package org.hl7.fhir.instance.model;
+
+/*
+  Copyright (c) 2011+, HL7, Inc.
+  All rights reserved.
+  
+  Redistribution and use in source and binary forms, with or without modification, 
+  are permitted provided that the following conditions are met:
+  
+   * Redistributions of source code must retain the above copyright notice, this 
+     list of conditions and the following disclaimer.
+   * Redistributions in binary form must reproduce the above copyright notice, 
+     this list of conditions and the following disclaimer in the documentation 
+     and/or other materials provided with the distribution.
+   * Neither the name of HL7 nor the names of its contributors may be used to 
+     endorse or promote products derived from this software without specific 
+     prior written permission.
+  
+  THIS SOFTWARE IS PROVIDED BY THE COPYRIGHT HOLDERS AND CONTRIBUTORS "AS IS" AND 
+  ANY EXPRESS OR IMPLIED WARRANTIES, INCLUDING, BUT NOT LIMITED TO, THE IMPLIED 
+  WARRANTIES OF MERCHANTABILITY AND FITNESS FOR A PARTICULAR PURPOSE ARE DISCLAIMED. 
+  IN NO EVENT SHALL THE COPYRIGHT HOLDER OR CONTRIBUTORS BE LIABLE FOR ANY DIRECT, 
+  INDIRECT, INCIDENTAL, SPECIAL, EXEMPLARY, OR CONSEQUENTIAL DAMAGES (INCLUDING, BUT 
+  NOT LIMITED TO, PROCUREMENT OF SUBSTITUTE GOODS OR SERVICES; LOSS OF USE, DATA, OR 
+  PROFITS; OR BUSINESS INTERRUPTION) HOWEVER CAUSED AND ON ANY THEORY OF LIABILITY, 
+  WHETHER IN CONTRACT, STRICT LIABILITY, OR TORT (INCLUDING NEGLIGENCE OR OTHERWISE) 
+  ARISING IN ANY WAY OUT OF THE USE OF THIS SOFTWARE, EVEN IF ADVISED OF THE 
+  POSSIBILITY OF SUCH DAMAGE.
+  
+*/
+
+// Generated on Tue, May 5, 2015 16:13-0400 for FHIR v0.5.0
+
+import java.util.*;
+
+import org.hl7.fhir.utilities.Utilities;
+import org.hl7.fhir.instance.model.annotations.ResourceDef;
+import org.hl7.fhir.instance.model.annotations.SearchParamDefinition;
+import org.hl7.fhir.instance.model.annotations.Child;
+import org.hl7.fhir.instance.model.annotations.Description;
+import org.hl7.fhir.instance.model.annotations.Block;
+import org.hl7.fhir.instance.model.api.*;
+/**
+ * The findings and interpretation of diagnostic  tests performed on patients, groups of patients, devices, and locations, and/or specimens derived from these. The report includes clinical context such as requesting and provider information, and some mix of atomic results, images, textual and coded interpretation, and formatted representation of diagnostic reports.
+ */
+@ResourceDef(name="DiagnosticReport", profile="http://hl7.org/fhir/Profile/DiagnosticReport")
+public class DiagnosticReport extends DomainResource {
+
+    public enum DiagnosticReportStatus {
+        /**
+         * The existence of the report is registered, but there is nothing yet available.
+         */
+        REGISTERED, 
+        /**
+         * This is a partial (e.g. initial, interim or preliminary) report: data in the report may be incomplete or unverified.
+         */
+        PARTIAL, 
+        /**
+         * The report is complete and verified by an authorized person.
+         */
+        FINAL, 
+        /**
+         * The report has been modified subsequent to being Final, and is complete and verified by an authorized person.
+         */
+        CORRECTED, 
+        /**
+         * The report has been modified subsequent to being Final, and is complete and verified by an authorized person. New content has been added, but existing content hasn't changed.
+         */
+        APPENDED, 
+        /**
+         * The report is unavailable because the measurement was not started or not completed (also sometimes called "aborted").
+         */
+        CANCELLED, 
+        /**
+         * The report has been withdrawn following previous Final release.
+         */
+        ENTEREDINERROR, 
+        /**
+         * added to help the parsers
+         */
+        NULL;
+        public static DiagnosticReportStatus fromCode(String codeString) throws Exception {
+            if (codeString == null || "".equals(codeString))
+                return null;
+        if ("registered".equals(codeString))
+          return REGISTERED;
+        if ("partial".equals(codeString))
+          return PARTIAL;
+        if ("final".equals(codeString))
+          return FINAL;
+        if ("corrected".equals(codeString))
+          return CORRECTED;
+        if ("appended".equals(codeString))
+          return APPENDED;
+        if ("cancelled".equals(codeString))
+          return CANCELLED;
+        if ("entered-in-error".equals(codeString))
+          return ENTEREDINERROR;
+        throw new Exception("Unknown DiagnosticReportStatus code '"+codeString+"'");
+        }
+        public String toCode() {
+          switch (this) {
+            case REGISTERED: return "registered";
+            case PARTIAL: return "partial";
+            case FINAL: return "final";
+            case CORRECTED: return "corrected";
+            case APPENDED: return "appended";
+            case CANCELLED: return "cancelled";
+            case ENTEREDINERROR: return "entered-in-error";
+            default: return "?";
+          }
+        }
+        public String getSystem() {
+          switch (this) {
+            case REGISTERED: return "";
+            case PARTIAL: return "";
+            case FINAL: return "";
+            case CORRECTED: return "";
+            case APPENDED: return "";
+            case CANCELLED: return "";
+            case ENTEREDINERROR: return "";
+            default: return "?";
+          }
+        }
+        public String getDefinition() {
+          switch (this) {
+            case REGISTERED: return "The existence of the report is registered, but there is nothing yet available.";
+            case PARTIAL: return "This is a partial (e.g. initial, interim or preliminary) report: data in the report may be incomplete or unverified.";
+            case FINAL: return "The report is complete and verified by an authorized person.";
+            case CORRECTED: return "The report has been modified subsequent to being Final, and is complete and verified by an authorized person.";
+            case APPENDED: return "The report has been modified subsequent to being Final, and is complete and verified by an authorized person. New content has been added, but existing content hasn't changed.";
+            case CANCELLED: return "The report is unavailable because the measurement was not started or not completed (also sometimes called 'aborted').";
+            case ENTEREDINERROR: return "The report has been withdrawn following previous Final release.";
+            default: return "?";
+          }
+        }
+        public String getDisplay() {
+          switch (this) {
+            case REGISTERED: return "Registered";
+            case PARTIAL: return "Partial";
+            case FINAL: return "Final";
+            case CORRECTED: return "Corrected";
+            case APPENDED: return "Appended";
+            case CANCELLED: return "Cancelled";
+            case ENTEREDINERROR: return "Entered In Error";
+            default: return "?";
+          }
+        }
+    }
+
+  public static class DiagnosticReportStatusEnumFactory implements EnumFactory<DiagnosticReportStatus> {
+    public DiagnosticReportStatus fromCode(String codeString) throws IllegalArgumentException {
+      if (codeString == null || "".equals(codeString))
+            if (codeString == null || "".equals(codeString))
+                return null;
+        if ("registered".equals(codeString))
+          return DiagnosticReportStatus.REGISTERED;
+        if ("partial".equals(codeString))
+          return DiagnosticReportStatus.PARTIAL;
+        if ("final".equals(codeString))
+          return DiagnosticReportStatus.FINAL;
+        if ("corrected".equals(codeString))
+          return DiagnosticReportStatus.CORRECTED;
+        if ("appended".equals(codeString))
+          return DiagnosticReportStatus.APPENDED;
+        if ("cancelled".equals(codeString))
+          return DiagnosticReportStatus.CANCELLED;
+        if ("entered-in-error".equals(codeString))
+          return DiagnosticReportStatus.ENTEREDINERROR;
+        throw new IllegalArgumentException("Unknown DiagnosticReportStatus code '"+codeString+"'");
+        }
+    public String toCode(DiagnosticReportStatus code) {
+      if (code == DiagnosticReportStatus.REGISTERED)
+        return "registered";
+      if (code == DiagnosticReportStatus.PARTIAL)
+        return "partial";
+      if (code == DiagnosticReportStatus.FINAL)
+        return "final";
+      if (code == DiagnosticReportStatus.CORRECTED)
+        return "corrected";
+      if (code == DiagnosticReportStatus.APPENDED)
+        return "appended";
+      if (code == DiagnosticReportStatus.CANCELLED)
+        return "cancelled";
+      if (code == DiagnosticReportStatus.ENTEREDINERROR)
+        return "entered-in-error";
+      return "?";
+      }
+    }
+
+    @Block()
+    public static class DiagnosticReportImageComponent extends BackboneElement implements IBaseBackboneElement {
+        /**
+         * A comment about the image. Typically, this is used to provide an explanation for why the image is included, or to draw the viewer's attention to important features.
+         */
+        @Child(name = "comment", type = {StringType.class}, order=1, min=0, max=1)
+        @Description(shortDefinition="Comment about the image (e.g. explanation)", formalDefinition="A comment about the image. Typically, this is used to provide an explanation for why the image is included, or to draw the viewer's attention to important features." )
+        protected StringType comment;
+
+        /**
+         * Reference to the image source.
+         */
+        @Child(name = "link", type = {Media.class}, order=2, min=1, max=1)
+        @Description(shortDefinition="Reference to the image source", formalDefinition="Reference to the image source." )
+        protected Reference link;
+
+        /**
+         * The actual object that is the target of the reference (Reference to the image source.)
+         */
+        protected Media linkTarget;
+
+        private static final long serialVersionUID = 935791940L;
+
+    /*
+     * Constructor
+     */
+      public DiagnosticReportImageComponent() {
+        super();
+      }
+
+    /*
+     * Constructor
+     */
+      public DiagnosticReportImageComponent(Reference link) {
+        super();
+        this.link = link;
+      }
+
+        /**
+         * @return {@link #comment} (A comment about the image. Typically, this is used to provide an explanation for why the image is included, or to draw the viewer's attention to important features.). This is the underlying object with id, value and extensions. The accessor "getComment" gives direct access to the value
+         */
+        public StringType getCommentElement() { 
+          if (this.comment == null)
+            if (Configuration.errorOnAutoCreate())
+              throw new Error("Attempt to auto-create DiagnosticReportImageComponent.comment");
+            else if (Configuration.doAutoCreate())
+              this.comment = new StringType(); // bb
+          return this.comment;
+        }
+
+        public boolean hasCommentElement() { 
+          return this.comment != null && !this.comment.isEmpty();
+        }
+
+        public boolean hasComment() { 
+          return this.comment != null && !this.comment.isEmpty();
+        }
+
+        /**
+         * @param value {@link #comment} (A comment about the image. Typically, this is used to provide an explanation for why the image is included, or to draw the viewer's attention to important features.). This is the underlying object with id, value and extensions. The accessor "getComment" gives direct access to the value
+         */
+        public DiagnosticReportImageComponent setCommentElement(StringType value) { 
+          this.comment = value;
+          return this;
+        }
+
+        /**
+         * @return A comment about the image. Typically, this is used to provide an explanation for why the image is included, or to draw the viewer's attention to important features.
+         */
+        public String getComment() { 
+          return this.comment == null ? null : this.comment.getValue();
+        }
+
+        /**
+         * @param value A comment about the image. Typically, this is used to provide an explanation for why the image is included, or to draw the viewer's attention to important features.
+         */
+        public DiagnosticReportImageComponent setComment(String value) { 
+          if (Utilities.noString(value))
+            this.comment = null;
+          else {
+            if (this.comment == null)
+              this.comment = new StringType();
+            this.comment.setValue(value);
+          }
+          return this;
+        }
+
+        /**
+         * @return {@link #link} (Reference to the image source.)
+         */
+        public Reference getLink() { 
+          if (this.link == null)
+            if (Configuration.errorOnAutoCreate())
+              throw new Error("Attempt to auto-create DiagnosticReportImageComponent.link");
+            else if (Configuration.doAutoCreate())
+              this.link = new Reference(); // cc
+          return this.link;
+        }
+
+        public boolean hasLink() { 
+          return this.link != null && !this.link.isEmpty();
+        }
+
+        /**
+         * @param value {@link #link} (Reference to the image source.)
+         */
+        public DiagnosticReportImageComponent setLink(Reference value) { 
+          this.link = value;
+          return this;
+        }
+
+        /**
+         * @return {@link #link} The actual object that is the target of the reference. The reference library doesn't populate this, but you can use it to hold the resource if you resolve it. (Reference to the image source.)
+         */
+        public Media getLinkTarget() { 
+          if (this.linkTarget == null)
+            if (Configuration.errorOnAutoCreate())
+              throw new Error("Attempt to auto-create DiagnosticReportImageComponent.link");
+            else if (Configuration.doAutoCreate())
+              this.linkTarget = new Media(); // aa
+          return this.linkTarget;
+        }
+
+        /**
+         * @param value {@link #link} The actual object that is the target of the reference. The reference library doesn't use these, but you can use it to hold the resource if you resolve it. (Reference to the image source.)
+         */
+        public DiagnosticReportImageComponent setLinkTarget(Media value) { 
+          this.linkTarget = value;
+          return this;
+        }
+
+        protected void listChildren(List<Property> childrenList) {
+          super.listChildren(childrenList);
+          childrenList.add(new Property("comment", "string", "A comment about the image. Typically, this is used to provide an explanation for why the image is included, or to draw the viewer's attention to important features.", 0, java.lang.Integer.MAX_VALUE, comment));
+          childrenList.add(new Property("link", "Reference(Media)", "Reference to the image source.", 0, java.lang.Integer.MAX_VALUE, link));
+        }
+
+      public DiagnosticReportImageComponent copy() {
+        DiagnosticReportImageComponent dst = new DiagnosticReportImageComponent();
+        copyValues(dst);
+        dst.comment = comment == null ? null : comment.copy();
+        dst.link = link == null ? null : link.copy();
+        return dst;
+      }
+
+      @Override
+      public boolean equalsDeep(Base other) {
+        if (!super.equalsDeep(other))
+          return false;
+        if (!(other instanceof DiagnosticReportImageComponent))
+          return false;
+        DiagnosticReportImageComponent o = (DiagnosticReportImageComponent) other;
+        return compareDeep(comment, o.comment, true) && compareDeep(link, o.link, true);
+      }
+
+      @Override
+      public boolean equalsShallow(Base other) {
+        if (!super.equalsShallow(other))
+          return false;
+        if (!(other instanceof DiagnosticReportImageComponent))
+          return false;
+        DiagnosticReportImageComponent o = (DiagnosticReportImageComponent) other;
+        return compareValues(comment, o.comment, true);
+      }
+
+      public boolean isEmpty() {
+        return super.isEmpty() && (comment == null || comment.isEmpty()) && (link == null || link.isEmpty())
+          ;
+      }
+
+  }
+
+    /**
+     * A code or name that describes this diagnostic report.
+     */
+    @Child(name = "name", type = {CodeableConcept.class}, order=0, min=1, max=1)
+    @Description(shortDefinition="Name/Code for this diagnostic report", formalDefinition="A code or name that describes this diagnostic report." )
+    protected CodeableConcept name;
+
+    /**
+     * The status of the diagnostic report as a whole.
+     */
+    @Child(name = "status", type = {CodeType.class}, order=1, min=1, max=1)
+    @Description(shortDefinition="registered | partial | final | corrected | appended | cancelled | entered-in-error", formalDefinition="The status of the diagnostic report as a whole." )
+    protected Enumeration<DiagnosticReportStatus> status;
+
+    /**
+     * The date and/or time that this version of the report was released from the source diagnostic service.
+     */
+    @Child(name = "issued", type = {DateTimeType.class}, order=2, min=1, max=1)
+    @Description(shortDefinition="Date this version was released", formalDefinition="The date and/or time that this version of the report was released from the source diagnostic service." )
+    protected DateTimeType issued;
+
+    /**
+     * The subject of the report. Usually, but not always, this is a patient. However diagnostic services also perform analyses on specimens collected from a variety of other sources.
+     */
+    @Child(name = "subject", type = {Patient.class, Group.class, Device.class, Location.class}, order=3, min=1, max=1)
+    @Description(shortDefinition="The subject of the report, usually, but not always, the patient", formalDefinition="The subject of the report. Usually, but not always, this is a patient. However diagnostic services also perform analyses on specimens collected from a variety of other sources." )
+    protected Reference subject;
+
+    /**
+     * The actual object that is the target of the reference (The subject of the report. Usually, but not always, this is a patient. However diagnostic services also perform analyses on specimens collected from a variety of other sources.)
+     */
+    protected Resource subjectTarget;
+
+    /**
+     * The diagnostic service that is responsible for issuing the report.
+     */
+    @Child(name = "performer", type = {Practitioner.class, Organization.class}, order=4, min=1, max=1)
+    @Description(shortDefinition="Responsible Diagnostic Service", formalDefinition="The diagnostic service that is responsible for issuing the report." )
+    protected Reference performer;
+
+    /**
+     * The actual object that is the target of the reference (The diagnostic service that is responsible for issuing the report.)
+     */
+    protected Resource performerTarget;
+
+    /**
+     * The link to the health care event (encounter) when the order was made.
+     */
+    @Child(name = "encounter", type = {Encounter.class}, order=5, min=0, max=1)
+    @Description(shortDefinition="Health care event when test ordered", formalDefinition="The link to the health care event (encounter) when the order was made." )
+    protected Reference encounter;
+
+    /**
+     * The actual object that is the target of the reference (The link to the health care event (encounter) when the order was made.)
+     */
+    protected Encounter encounterTarget;
+
+    /**
+     * The local ID assigned to the report by the order filler, usually by the Information System of the diagnostic service provider.
+     */
+    @Child(name = "identifier", type = {Identifier.class}, order=6, min=0, max=Child.MAX_UNLIMITED)
+    @Description(shortDefinition="Id for external references to this report", formalDefinition="The local ID assigned to the report by the order filler, usually by the Information System of the diagnostic service provider." )
+    protected List<Identifier> identifier;
+
+    /**
+     * Details concerning a test requested.
+     */
+    @Child(name = "requestDetail", type = {DiagnosticOrder.class}, order=7, min=0, max=Child.MAX_UNLIMITED)
+    @Description(shortDefinition="What was requested", formalDefinition="Details concerning a test requested." )
+    protected List<Reference> requestDetail;
+    /**
+     * The actual objects that are the target of the reference (Details concerning a test requested.)
+     */
+    protected List<DiagnosticOrder> requestDetailTarget;
+
+
+    /**
+     * The section of the diagnostic service that performs the examination e.g. biochemistry, hematology, MRI.
+     */
+    @Child(name = "serviceCategory", type = {CodeableConcept.class}, order=8, min=0, max=1)
+    @Description(shortDefinition="Biochemistry, Hematology etc.", formalDefinition="The section of the diagnostic service that performs the examination e.g. biochemistry, hematology, MRI." )
+    protected CodeableConcept serviceCategory;
+
+    /**
+     * The time or time-period the observed values are related to. This is usually either the time of the procedure or of specimen collection(s), but very often the source of the date/time is not known, only the date/time itself.
+     */
+    @Child(name = "diagnostic", type = {DateTimeType.class, Period.class}, order=9, min=1, max=1)
+    @Description(shortDefinition="Physiologically Relevant time/time-period for report", formalDefinition="The time or time-period the observed values are related to. This is usually either the time of the procedure or of specimen collection(s), but very often the source of the date/time is not known, only the date/time itself." )
+    protected Type diagnostic;
+
+    /**
+     * Details about the specimens on which this diagnostic report is based.
+     */
+    @Child(name = "specimen", type = {Specimen.class}, order=10, min=0, max=Child.MAX_UNLIMITED)
+    @Description(shortDefinition="Specimens this report is based on", formalDefinition="Details about the specimens on which this diagnostic report is based." )
+    protected List<Reference> specimen;
+    /**
+     * The actual objects that are the target of the reference (Details about the specimens on which this diagnostic report is based.)
+     */
+    protected List<Specimen> specimenTarget;
+
+
+    /**
+     * Observations that are part of this diagnostic report. Observations can be simple name/value pairs (e.g. "atomic" results), or they can be grouping observations that include references to other members of the group (e.g. "panels").
+     */
+    @Child(name = "result", type = {Observation.class}, order=11, min=0, max=Child.MAX_UNLIMITED)
+    @Description(shortDefinition="Observations - simple, or complex nested groups", formalDefinition="Observations that are part of this diagnostic report. Observations can be simple name/value pairs (e.g. 'atomic' results), or they can be grouping observations that include references to other members of the group (e.g. 'panels')." )
+    protected List<Reference> result;
+    /**
+     * The actual objects that are the target of the reference (Observations that are part of this diagnostic report. Observations can be simple name/value pairs (e.g. "atomic" results), or they can be grouping observations that include references to other members of the group (e.g. "panels").)
+     */
+    protected List<Observation> resultTarget;
+
+
+    /**
+     * One or more links to full details of any imaging performed during the diagnostic investigation. Typically, this is imaging performed by DICOM enabled modalities, but this is not required. A fully enabled PACS viewer can use this information to provide views of the source images.
+     */
+    @Child(name = "imagingStudy", type = {ImagingStudy.class}, order=12, min=0, max=Child.MAX_UNLIMITED)
+    @Description(shortDefinition="Reference to full details of imaging associated with the diagnostic report", formalDefinition="One or more links to full details of any imaging performed during the diagnostic investigation. Typically, this is imaging performed by DICOM enabled modalities, but this is not required. A fully enabled PACS viewer can use this information to provide views of the source images." )
+    protected List<Reference> imagingStudy;
+    /**
+     * The actual objects that are the target of the reference (One or more links to full details of any imaging performed during the diagnostic investigation. Typically, this is imaging performed by DICOM enabled modalities, but this is not required. A fully enabled PACS viewer can use this information to provide views of the source images.)
+     */
+    protected List<ImagingStudy> imagingStudyTarget;
+
+
+    /**
+     * A list of key images associated with this report. The images are generally created during the diagnostic process, and may be directly of the patient, or of treated specimens (i.e. slides of interest).
+     */
+    @Child(name = "image", type = {}, order=13, min=0, max=Child.MAX_UNLIMITED)
+    @Description(shortDefinition="Key images associated with this report", formalDefinition="A list of key images associated with this report. The images are generally created during the diagnostic process, and may be directly of the patient, or of treated specimens (i.e. slides of interest)." )
+    protected List<DiagnosticReportImageComponent> image;
+
+    /**
+     * Concise and clinically contextualized narrative interpretation of the diagnostic report.
+     */
+    @Child(name = "conclusion", type = {StringType.class}, order=14, min=0, max=1)
+    @Description(shortDefinition="Clinical Interpretation of test results", formalDefinition="Concise and clinically contextualized narrative interpretation of the diagnostic report." )
+    protected StringType conclusion;
+
+    /**
+     * Codes for the conclusion.
+     */
+    @Child(name = "codedDiagnosis", type = {CodeableConcept.class}, order=15, min=0, max=Child.MAX_UNLIMITED)
+    @Description(shortDefinition="Codes for the conclusion", formalDefinition="Codes for the conclusion." )
+    protected List<CodeableConcept> codedDiagnosis;
+
+    /**
+     * Rich text representation of the entire result as issued by the diagnostic service. Multiple formats are allowed but they SHALL be semantically equivalent.
+     */
+    @Child(name = "presentedForm", type = {Attachment.class}, order=16, min=0, max=Child.MAX_UNLIMITED)
+    @Description(shortDefinition="Entire Report as issued", formalDefinition="Rich text representation of the entire result as issued by the diagnostic service. Multiple formats are allowed but they SHALL be semantically equivalent." )
+    protected List<Attachment> presentedForm;
+
+    private static final long serialVersionUID = 140402748L;
+
+  /*
+   * Constructor
+   */
+    public DiagnosticReport() {
+      super();
+    }
+
+  /*
+   * Constructor
+   */
+    public DiagnosticReport(CodeableConcept name, Enumeration<DiagnosticReportStatus> status, DateTimeType issued, Reference subject, Reference performer, Type diagnostic) {
+      super();
+      this.name = name;
+      this.status = status;
+      this.issued = issued;
+      this.subject = subject;
+      this.performer = performer;
+      this.diagnostic = diagnostic;
+    }
+
+    /**
+     * @return {@link #name} (A code or name that describes this diagnostic report.)
+     */
+    public CodeableConcept getName() { 
+      if (this.name == null)
+        if (Configuration.errorOnAutoCreate())
+          throw new Error("Attempt to auto-create DiagnosticReport.name");
+        else if (Configuration.doAutoCreate())
+          this.name = new CodeableConcept(); // cc
+      return this.name;
+    }
+
+    public boolean hasName() { 
+      return this.name != null && !this.name.isEmpty();
+    }
+
+    /**
+     * @param value {@link #name} (A code or name that describes this diagnostic report.)
+     */
+    public DiagnosticReport setName(CodeableConcept value) { 
+      this.name = value;
+      return this;
+    }
+
+    /**
+     * @return {@link #status} (The status of the diagnostic report as a whole.). This is the underlying object with id, value and extensions. The accessor "getStatus" gives direct access to the value
+     */
+    public Enumeration<DiagnosticReportStatus> getStatusElement() { 
+      if (this.status == null)
+        if (Configuration.errorOnAutoCreate())
+          throw new Error("Attempt to auto-create DiagnosticReport.status");
+        else if (Configuration.doAutoCreate())
+          this.status = new Enumeration<DiagnosticReportStatus>(new DiagnosticReportStatusEnumFactory()); // bb
+      return this.status;
+    }
+
+    public boolean hasStatusElement() { 
+      return this.status != null && !this.status.isEmpty();
+    }
+
+    public boolean hasStatus() { 
+      return this.status != null && !this.status.isEmpty();
+    }
+
+    /**
+     * @param value {@link #status} (The status of the diagnostic report as a whole.). This is the underlying object with id, value and extensions. The accessor "getStatus" gives direct access to the value
+     */
+    public DiagnosticReport setStatusElement(Enumeration<DiagnosticReportStatus> value) { 
+      this.status = value;
+      return this;
+    }
+
+    /**
+     * @return The status of the diagnostic report as a whole.
+     */
+    public DiagnosticReportStatus getStatus() { 
+      return this.status == null ? null : this.status.getValue();
+    }
+
+    /**
+     * @param value The status of the diagnostic report as a whole.
+     */
+    public DiagnosticReport setStatus(DiagnosticReportStatus value) { 
+        if (this.status == null)
+          this.status = new Enumeration<DiagnosticReportStatus>(new DiagnosticReportStatusEnumFactory());
+        this.status.setValue(value);
+      return this;
+    }
+
+    /**
+     * @return {@link #issued} (The date and/or time that this version of the report was released from the source diagnostic service.). This is the underlying object with id, value and extensions. The accessor "getIssued" gives direct access to the value
+     */
+    public DateTimeType getIssuedElement() { 
+      if (this.issued == null)
+        if (Configuration.errorOnAutoCreate())
+          throw new Error("Attempt to auto-create DiagnosticReport.issued");
+        else if (Configuration.doAutoCreate())
+          this.issued = new DateTimeType(); // bb
+      return this.issued;
+    }
+
+    public boolean hasIssuedElement() { 
+      return this.issued != null && !this.issued.isEmpty();
+    }
+
+    public boolean hasIssued() { 
+      return this.issued != null && !this.issued.isEmpty();
+    }
+
+    /**
+     * @param value {@link #issued} (The date and/or time that this version of the report was released from the source diagnostic service.). This is the underlying object with id, value and extensions. The accessor "getIssued" gives direct access to the value
+     */
+    public DiagnosticReport setIssuedElement(DateTimeType value) { 
+      this.issued = value;
+      return this;
+    }
+
+    /**
+     * @return The date and/or time that this version of the report was released from the source diagnostic service.
+     */
+    public Date getIssued() { 
+      return this.issued == null ? null : this.issued.getValue();
+    }
+
+    /**
+     * @param value The date and/or time that this version of the report was released from the source diagnostic service.
+     */
+    public DiagnosticReport setIssued(Date value) { 
+        if (this.issued == null)
+          this.issued = new DateTimeType();
+        this.issued.setValue(value);
+      return this;
+    }
+
+    /**
+     * @return {@link #subject} (The subject of the report. Usually, but not always, this is a patient. However diagnostic services also perform analyses on specimens collected from a variety of other sources.)
+     */
+    public Reference getSubject() { 
+      if (this.subject == null)
+        if (Configuration.errorOnAutoCreate())
+          throw new Error("Attempt to auto-create DiagnosticReport.subject");
+        else if (Configuration.doAutoCreate())
+          this.subject = new Reference(); // cc
+      return this.subject;
+    }
+
+    public boolean hasSubject() { 
+      return this.subject != null && !this.subject.isEmpty();
+    }
+
+    /**
+     * @param value {@link #subject} (The subject of the report. Usually, but not always, this is a patient. However diagnostic services also perform analyses on specimens collected from a variety of other sources.)
+     */
+    public DiagnosticReport setSubject(Reference value) { 
+      this.subject = value;
+      return this;
+    }
+
+    /**
+     * @return {@link #subject} The actual object that is the target of the reference. The reference library doesn't populate this, but you can use it to hold the resource if you resolve it. (The subject of the report. Usually, but not always, this is a patient. However diagnostic services also perform analyses on specimens collected from a variety of other sources.)
+     */
+    public Resource getSubjectTarget() { 
+      return this.subjectTarget;
+    }
+
+    /**
+     * @param value {@link #subject} The actual object that is the target of the reference. The reference library doesn't use these, but you can use it to hold the resource if you resolve it. (The subject of the report. Usually, but not always, this is a patient. However diagnostic services also perform analyses on specimens collected from a variety of other sources.)
+     */
+    public DiagnosticReport setSubjectTarget(Resource value) { 
+      this.subjectTarget = value;
+      return this;
+    }
+
+    /**
+     * @return {@link #performer} (The diagnostic service that is responsible for issuing the report.)
+     */
+    public Reference getPerformer() { 
+      if (this.performer == null)
+        if (Configuration.errorOnAutoCreate())
+          throw new Error("Attempt to auto-create DiagnosticReport.performer");
+        else if (Configuration.doAutoCreate())
+          this.performer = new Reference(); // cc
+      return this.performer;
+    }
+
+    public boolean hasPerformer() { 
+      return this.performer != null && !this.performer.isEmpty();
+    }
+
+    /**
+     * @param value {@link #performer} (The diagnostic service that is responsible for issuing the report.)
+     */
+    public DiagnosticReport setPerformer(Reference value) { 
+      this.performer = value;
+      return this;
+    }
+
+    /**
+     * @return {@link #performer} The actual object that is the target of the reference. The reference library doesn't populate this, but you can use it to hold the resource if you resolve it. (The diagnostic service that is responsible for issuing the report.)
+     */
+    public Resource getPerformerTarget() { 
+      return this.performerTarget;
+    }
+
+    /**
+     * @param value {@link #performer} The actual object that is the target of the reference. The reference library doesn't use these, but you can use it to hold the resource if you resolve it. (The diagnostic service that is responsible for issuing the report.)
+     */
+    public DiagnosticReport setPerformerTarget(Resource value) { 
+      this.performerTarget = value;
+      return this;
+    }
+
+    /**
+     * @return {@link #encounter} (The link to the health care event (encounter) when the order was made.)
+     */
+    public Reference getEncounter() { 
+      if (this.encounter == null)
+        if (Configuration.errorOnAutoCreate())
+          throw new Error("Attempt to auto-create DiagnosticReport.encounter");
+        else if (Configuration.doAutoCreate())
+          this.encounter = new Reference(); // cc
+      return this.encounter;
+    }
+
+    public boolean hasEncounter() { 
+      return this.encounter != null && !this.encounter.isEmpty();
+    }
+
+    /**
+     * @param value {@link #encounter} (The link to the health care event (encounter) when the order was made.)
+     */
+    public DiagnosticReport setEncounter(Reference value) { 
+      this.encounter = value;
+      return this;
+    }
+
+    /**
+     * @return {@link #encounter} The actual object that is the target of the reference. The reference library doesn't populate this, but you can use it to hold the resource if you resolve it. (The link to the health care event (encounter) when the order was made.)
+     */
+    public Encounter getEncounterTarget() { 
+      if (this.encounterTarget == null)
+        if (Configuration.errorOnAutoCreate())
+          throw new Error("Attempt to auto-create DiagnosticReport.encounter");
+        else if (Configuration.doAutoCreate())
+          this.encounterTarget = new Encounter(); // aa
+      return this.encounterTarget;
+    }
+
+    /**
+     * @param value {@link #encounter} The actual object that is the target of the reference. The reference library doesn't use these, but you can use it to hold the resource if you resolve it. (The link to the health care event (encounter) when the order was made.)
+     */
+    public DiagnosticReport setEncounterTarget(Encounter value) { 
+      this.encounterTarget = value;
+      return this;
+    }
+
+    /**
+     * @return {@link #identifier} (The local ID assigned to the report by the order filler, usually by the Information System of the diagnostic service provider.)
+     */
+    public List<Identifier> getIdentifier() { 
+      if (this.identifier == null)
+        this.identifier = new ArrayList<Identifier>();
+      return this.identifier;
+    }
+
+    public boolean hasIdentifier() { 
+      if (this.identifier == null)
+        return false;
+      for (Identifier item : this.identifier)
+        if (!item.isEmpty())
+          return true;
+      return false;
+    }
+
+    /**
+     * @return {@link #identifier} (The local ID assigned to the report by the order filler, usually by the Information System of the diagnostic service provider.)
+     */
+    // syntactic sugar
+    public Identifier addIdentifier() { //3
+      Identifier t = new Identifier();
+      if (this.identifier == null)
+        this.identifier = new ArrayList<Identifier>();
+      this.identifier.add(t);
+      return t;
+    }
+
+    // syntactic sugar
+    public DiagnosticReport addIdentifier(Identifier t) { //3
+      if (t == null)
+        return this;
+      if (this.identifier == null)
+        this.identifier = new ArrayList<Identifier>();
+      this.identifier.add(t);
+      return this;
+    }
+
+    /**
+     * @return {@link #requestDetail} (Details concerning a test requested.)
+     */
+    public List<Reference> getRequestDetail() { 
+      if (this.requestDetail == null)
+        this.requestDetail = new ArrayList<Reference>();
+      return this.requestDetail;
+    }
+
+    public boolean hasRequestDetail() { 
+      if (this.requestDetail == null)
+        return false;
+      for (Reference item : this.requestDetail)
+        if (!item.isEmpty())
+          return true;
+      return false;
+    }
+
+    /**
+     * @return {@link #requestDetail} (Details concerning a test requested.)
+     */
+    // syntactic sugar
+    public Reference addRequestDetail() { //3
+      Reference t = new Reference();
+      if (this.requestDetail == null)
+        this.requestDetail = new ArrayList<Reference>();
+      this.requestDetail.add(t);
+      return t;
+    }
+
+    // syntactic sugar
+    public DiagnosticReport addRequestDetail(Reference t) { //3
+      if (t == null)
+        return this;
+      if (this.requestDetail == null)
+        this.requestDetail = new ArrayList<Reference>();
+      this.requestDetail.add(t);
+      return this;
+    }
+
+    /**
+     * @return {@link #requestDetail} (The actual objects that are the target of the reference. The reference library doesn't populate this, but you can use this to hold the resources if you resolvethemt. Details concerning a test requested.)
+     */
+    public List<DiagnosticOrder> getRequestDetailTarget() { 
+      if (this.requestDetailTarget == null)
+        this.requestDetailTarget = new ArrayList<DiagnosticOrder>();
+      return this.requestDetailTarget;
+    }
+
+    // syntactic sugar
+    /**
+     * @return {@link #requestDetail} (Add an actual object that is the target of the reference. The reference library doesn't use these, but you can use this to hold the resources if you resolvethemt. Details concerning a test requested.)
+     */
+    public DiagnosticOrder addRequestDetailTarget() { 
+      DiagnosticOrder r = new DiagnosticOrder();
+      if (this.requestDetailTarget == null)
+        this.requestDetailTarget = new ArrayList<DiagnosticOrder>();
+      this.requestDetailTarget.add(r);
+      return r;
+    }
+
+    /**
+     * @return {@link #serviceCategory} (The section of the diagnostic service that performs the examination e.g. biochemistry, hematology, MRI.)
+     */
+    public CodeableConcept getServiceCategory() { 
+      if (this.serviceCategory == null)
+        if (Configuration.errorOnAutoCreate())
+          throw new Error("Attempt to auto-create DiagnosticReport.serviceCategory");
+        else if (Configuration.doAutoCreate())
+          this.serviceCategory = new CodeableConcept(); // cc
+      return this.serviceCategory;
+    }
+
+    public boolean hasServiceCategory() { 
+      return this.serviceCategory != null && !this.serviceCategory.isEmpty();
+    }
+
+    /**
+     * @param value {@link #serviceCategory} (The section of the diagnostic service that performs the examination e.g. biochemistry, hematology, MRI.)
+     */
+    public DiagnosticReport setServiceCategory(CodeableConcept value) { 
+      this.serviceCategory = value;
+      return this;
+    }
+
+    /**
+     * @return {@link #diagnostic} (The time or time-period the observed values are related to. This is usually either the time of the procedure or of specimen collection(s), but very often the source of the date/time is not known, only the date/time itself.)
+     */
+    public Type getDiagnostic() { 
+      return this.diagnostic;
+    }
+
+    /**
+     * @return {@link #diagnostic} (The time or time-period the observed values are related to. This is usually either the time of the procedure or of specimen collection(s), but very often the source of the date/time is not known, only the date/time itself.)
+     */
+    public DateTimeType getDiagnosticDateTimeType() throws Exception { 
+      if (!(this.diagnostic instanceof DateTimeType))
+        throw new Exception("Type mismatch: the type DateTimeType was expected, but "+this.diagnostic.getClass().getName()+" was encountered");
+      return (DateTimeType) this.diagnostic;
+    }
+
+    /**
+     * @return {@link #diagnostic} (The time or time-period the observed values are related to. This is usually either the time of the procedure or of specimen collection(s), but very often the source of the date/time is not known, only the date/time itself.)
+     */
+    public Period getDiagnosticPeriod() throws Exception { 
+      if (!(this.diagnostic instanceof Period))
+        throw new Exception("Type mismatch: the type Period was expected, but "+this.diagnostic.getClass().getName()+" was encountered");
+      return (Period) this.diagnostic;
+    }
+
+    public boolean hasDiagnostic() { 
+      return this.diagnostic != null && !this.diagnostic.isEmpty();
+    }
+
+    /**
+     * @param value {@link #diagnostic} (The time or time-period the observed values are related to. This is usually either the time of the procedure or of specimen collection(s), but very often the source of the date/time is not known, only the date/time itself.)
+     */
+    public DiagnosticReport setDiagnostic(Type value) { 
+      this.diagnostic = value;
+      return this;
+    }
+
+    /**
+     * @return {@link #specimen} (Details about the specimens on which this diagnostic report is based.)
+     */
+    public List<Reference> getSpecimen() { 
+      if (this.specimen == null)
+        this.specimen = new ArrayList<Reference>();
+      return this.specimen;
+    }
+
+    public boolean hasSpecimen() { 
+      if (this.specimen == null)
+        return false;
+      for (Reference item : this.specimen)
+        if (!item.isEmpty())
+          return true;
+      return false;
+    }
+
+    /**
+     * @return {@link #specimen} (Details about the specimens on which this diagnostic report is based.)
+     */
+    // syntactic sugar
+    public Reference addSpecimen() { //3
+      Reference t = new Reference();
+      if (this.specimen == null)
+        this.specimen = new ArrayList<Reference>();
+      this.specimen.add(t);
+      return t;
+    }
+
+    // syntactic sugar
+    public DiagnosticReport addSpecimen(Reference t) { //3
+      if (t == null)
+        return this;
+      if (this.specimen == null)
+        this.specimen = new ArrayList<Reference>();
+      this.specimen.add(t);
+      return this;
+    }
+
+    /**
+     * @return {@link #specimen} (The actual objects that are the target of the reference. The reference library doesn't populate this, but you can use this to hold the resources if you resolvethemt. Details about the specimens on which this diagnostic report is based.)
+     */
+    public List<Specimen> getSpecimenTarget() { 
+      if (this.specimenTarget == null)
+        this.specimenTarget = new ArrayList<Specimen>();
+      return this.specimenTarget;
+    }
+
+    // syntactic sugar
+    /**
+     * @return {@link #specimen} (Add an actual object that is the target of the reference. The reference library doesn't use these, but you can use this to hold the resources if you resolvethemt. Details about the specimens on which this diagnostic report is based.)
+     */
+    public Specimen addSpecimenTarget() { 
+      Specimen r = new Specimen();
+      if (this.specimenTarget == null)
+        this.specimenTarget = new ArrayList<Specimen>();
+      this.specimenTarget.add(r);
+      return r;
+    }
+
+    /**
+     * @return {@link #result} (Observations that are part of this diagnostic report. Observations can be simple name/value pairs (e.g. "atomic" results), or they can be grouping observations that include references to other members of the group (e.g. "panels").)
+     */
+    public List<Reference> getResult() { 
+      if (this.result == null)
+        this.result = new ArrayList<Reference>();
+      return this.result;
+    }
+
+    public boolean hasResult() { 
+      if (this.result == null)
+        return false;
+      for (Reference item : this.result)
+        if (!item.isEmpty())
+          return true;
+      return false;
+    }
+
+    /**
+     * @return {@link #result} (Observations that are part of this diagnostic report. Observations can be simple name/value pairs (e.g. "atomic" results), or they can be grouping observations that include references to other members of the group (e.g. "panels").)
+     */
+    // syntactic sugar
+    public Reference addResult() { //3
+      Reference t = new Reference();
+      if (this.result == null)
+        this.result = new ArrayList<Reference>();
+      this.result.add(t);
+      return t;
+    }
+
+    // syntactic sugar
+    public DiagnosticReport addResult(Reference t) { //3
+      if (t == null)
+        return this;
+      if (this.result == null)
+        this.result = new ArrayList<Reference>();
+      this.result.add(t);
+      return this;
+    }
+
+    /**
+     * @return {@link #result} (The actual objects that are the target of the reference. The reference library doesn't populate this, but you can use this to hold the resources if you resolvethemt. Observations that are part of this diagnostic report. Observations can be simple name/value pairs (e.g. "atomic" results), or they can be grouping observations that include references to other members of the group (e.g. "panels").)
+     */
+    public List<Observation> getResultTarget() { 
+      if (this.resultTarget == null)
+        this.resultTarget = new ArrayList<Observation>();
+      return this.resultTarget;
+    }
+
+    // syntactic sugar
+    /**
+     * @return {@link #result} (Add an actual object that is the target of the reference. The reference library doesn't use these, but you can use this to hold the resources if you resolvethemt. Observations that are part of this diagnostic report. Observations can be simple name/value pairs (e.g. "atomic" results), or they can be grouping observations that include references to other members of the group (e.g. "panels").)
+     */
+    public Observation addResultTarget() { 
+      Observation r = new Observation();
+      if (this.resultTarget == null)
+        this.resultTarget = new ArrayList<Observation>();
+      this.resultTarget.add(r);
+      return r;
+    }
+
+    /**
+     * @return {@link #imagingStudy} (One or more links to full details of any imaging performed during the diagnostic investigation. Typically, this is imaging performed by DICOM enabled modalities, but this is not required. A fully enabled PACS viewer can use this information to provide views of the source images.)
+     */
+    public List<Reference> getImagingStudy() { 
+      if (this.imagingStudy == null)
+        this.imagingStudy = new ArrayList<Reference>();
+      return this.imagingStudy;
+    }
+
+    public boolean hasImagingStudy() { 
+      if (this.imagingStudy == null)
+        return false;
+      for (Reference item : this.imagingStudy)
+        if (!item.isEmpty())
+          return true;
+      return false;
+    }
+
+    /**
+     * @return {@link #imagingStudy} (One or more links to full details of any imaging performed during the diagnostic investigation. Typically, this is imaging performed by DICOM enabled modalities, but this is not required. A fully enabled PACS viewer can use this information to provide views of the source images.)
+     */
+    // syntactic sugar
+    public Reference addImagingStudy() { //3
+      Reference t = new Reference();
+      if (this.imagingStudy == null)
+        this.imagingStudy = new ArrayList<Reference>();
+      this.imagingStudy.add(t);
+      return t;
+    }
+
+    // syntactic sugar
+    public DiagnosticReport addImagingStudy(Reference t) { //3
+      if (t == null)
+        return this;
+      if (this.imagingStudy == null)
+        this.imagingStudy = new ArrayList<Reference>();
+      this.imagingStudy.add(t);
+      return this;
+    }
+
+    /**
+     * @return {@link #imagingStudy} (The actual objects that are the target of the reference. The reference library doesn't populate this, but you can use this to hold the resources if you resolvethemt. One or more links to full details of any imaging performed during the diagnostic investigation. Typically, this is imaging performed by DICOM enabled modalities, but this is not required. A fully enabled PACS viewer can use this information to provide views of the source images.)
+     */
+    public List<ImagingStudy> getImagingStudyTarget() { 
+      if (this.imagingStudyTarget == null)
+        this.imagingStudyTarget = new ArrayList<ImagingStudy>();
+      return this.imagingStudyTarget;
+    }
+
+    // syntactic sugar
+    /**
+     * @return {@link #imagingStudy} (Add an actual object that is the target of the reference. The reference library doesn't use these, but you can use this to hold the resources if you resolvethemt. One or more links to full details of any imaging performed during the diagnostic investigation. Typically, this is imaging performed by DICOM enabled modalities, but this is not required. A fully enabled PACS viewer can use this information to provide views of the source images.)
+     */
+    public ImagingStudy addImagingStudyTarget() { 
+      ImagingStudy r = new ImagingStudy();
+      if (this.imagingStudyTarget == null)
+        this.imagingStudyTarget = new ArrayList<ImagingStudy>();
+      this.imagingStudyTarget.add(r);
+      return r;
+    }
+
+    /**
+     * @return {@link #image} (A list of key images associated with this report. The images are generally created during the diagnostic process, and may be directly of the patient, or of treated specimens (i.e. slides of interest).)
+     */
+    public List<DiagnosticReportImageComponent> getImage() { 
+      if (this.image == null)
+        this.image = new ArrayList<DiagnosticReportImageComponent>();
+      return this.image;
+    }
+
+    public boolean hasImage() { 
+      if (this.image == null)
+        return false;
+      for (DiagnosticReportImageComponent item : this.image)
+        if (!item.isEmpty())
+          return true;
+      return false;
+    }
+
+    /**
+     * @return {@link #image} (A list of key images associated with this report. The images are generally created during the diagnostic process, and may be directly of the patient, or of treated specimens (i.e. slides of interest).)
+     */
+    // syntactic sugar
+    public DiagnosticReportImageComponent addImage() { //3
+      DiagnosticReportImageComponent t = new DiagnosticReportImageComponent();
+      if (this.image == null)
+        this.image = new ArrayList<DiagnosticReportImageComponent>();
+      this.image.add(t);
+      return t;
+    }
+
+    // syntactic sugar
+    public DiagnosticReport addImage(DiagnosticReportImageComponent t) { //3
+      if (t == null)
+        return this;
+      if (this.image == null)
+        this.image = new ArrayList<DiagnosticReportImageComponent>();
+      this.image.add(t);
+      return this;
+    }
+
+    /**
+     * @return {@link #conclusion} (Concise and clinically contextualized narrative interpretation of the diagnostic report.). This is the underlying object with id, value and extensions. The accessor "getConclusion" gives direct access to the value
+     */
+    public StringType getConclusionElement() { 
+      if (this.conclusion == null)
+        if (Configuration.errorOnAutoCreate())
+          throw new Error("Attempt to auto-create DiagnosticReport.conclusion");
+        else if (Configuration.doAutoCreate())
+          this.conclusion = new StringType(); // bb
+      return this.conclusion;
+    }
+
+    public boolean hasConclusionElement() { 
+      return this.conclusion != null && !this.conclusion.isEmpty();
+    }
+
+    public boolean hasConclusion() { 
+      return this.conclusion != null && !this.conclusion.isEmpty();
+    }
+
+    /**
+     * @param value {@link #conclusion} (Concise and clinically contextualized narrative interpretation of the diagnostic report.). This is the underlying object with id, value and extensions. The accessor "getConclusion" gives direct access to the value
+     */
+    public DiagnosticReport setConclusionElement(StringType value) { 
+      this.conclusion = value;
+      return this;
+    }
+
+    /**
+     * @return Concise and clinically contextualized narrative interpretation of the diagnostic report.
+     */
+    public String getConclusion() { 
+      return this.conclusion == null ? null : this.conclusion.getValue();
+    }
+
+    /**
+     * @param value Concise and clinically contextualized narrative interpretation of the diagnostic report.
+     */
+    public DiagnosticReport setConclusion(String value) { 
+      if (Utilities.noString(value))
+        this.conclusion = null;
+      else {
+        if (this.conclusion == null)
+          this.conclusion = new StringType();
+        this.conclusion.setValue(value);
+      }
+      return this;
+    }
+
+    /**
+     * @return {@link #codedDiagnosis} (Codes for the conclusion.)
+     */
+    public List<CodeableConcept> getCodedDiagnosis() { 
+      if (this.codedDiagnosis == null)
+        this.codedDiagnosis = new ArrayList<CodeableConcept>();
+      return this.codedDiagnosis;
+    }
+
+    public boolean hasCodedDiagnosis() { 
+      if (this.codedDiagnosis == null)
+        return false;
+      for (CodeableConcept item : this.codedDiagnosis)
+        if (!item.isEmpty())
+          return true;
+      return false;
+    }
+
+    /**
+     * @return {@link #codedDiagnosis} (Codes for the conclusion.)
+     */
+    // syntactic sugar
+    public CodeableConcept addCodedDiagnosis() { //3
+      CodeableConcept t = new CodeableConcept();
+      if (this.codedDiagnosis == null)
+        this.codedDiagnosis = new ArrayList<CodeableConcept>();
+      this.codedDiagnosis.add(t);
+      return t;
+    }
+
+    // syntactic sugar
+    public DiagnosticReport addCodedDiagnosis(CodeableConcept t) { //3
+      if (t == null)
+        return this;
+      if (this.codedDiagnosis == null)
+        this.codedDiagnosis = new ArrayList<CodeableConcept>();
+      this.codedDiagnosis.add(t);
+      return this;
+    }
+
+    /**
+     * @return {@link #presentedForm} (Rich text representation of the entire result as issued by the diagnostic service. Multiple formats are allowed but they SHALL be semantically equivalent.)
+     */
+    public List<Attachment> getPresentedForm() { 
+      if (this.presentedForm == null)
+        this.presentedForm = new ArrayList<Attachment>();
+      return this.presentedForm;
+    }
+
+    public boolean hasPresentedForm() { 
+      if (this.presentedForm == null)
+        return false;
+      for (Attachment item : this.presentedForm)
+        if (!item.isEmpty())
+          return true;
+      return false;
+    }
+
+    /**
+     * @return {@link #presentedForm} (Rich text representation of the entire result as issued by the diagnostic service. Multiple formats are allowed but they SHALL be semantically equivalent.)
+     */
+    // syntactic sugar
+    public Attachment addPresentedForm() { //3
+      Attachment t = new Attachment();
+      if (this.presentedForm == null)
+        this.presentedForm = new ArrayList<Attachment>();
+      this.presentedForm.add(t);
+      return t;
+    }
+
+    // syntactic sugar
+    public DiagnosticReport addPresentedForm(Attachment t) { //3
+      if (t == null)
+        return this;
+      if (this.presentedForm == null)
+        this.presentedForm = new ArrayList<Attachment>();
+      this.presentedForm.add(t);
+      return this;
+    }
+
+      protected void listChildren(List<Property> childrenList) {
+        super.listChildren(childrenList);
+        childrenList.add(new Property("name", "CodeableConcept", "A code or name that describes this diagnostic report.", 0, java.lang.Integer.MAX_VALUE, name));
+        childrenList.add(new Property("status", "code", "The status of the diagnostic report as a whole.", 0, java.lang.Integer.MAX_VALUE, status));
+        childrenList.add(new Property("issued", "dateTime", "The date and/or time that this version of the report was released from the source diagnostic service.", 0, java.lang.Integer.MAX_VALUE, issued));
+        childrenList.add(new Property("subject", "Reference(Patient|Group|Device|Location)", "The subject of the report. Usually, but not always, this is a patient. However diagnostic services also perform analyses on specimens collected from a variety of other sources.", 0, java.lang.Integer.MAX_VALUE, subject));
+        childrenList.add(new Property("performer", "Reference(Practitioner|Organization)", "The diagnostic service that is responsible for issuing the report.", 0, java.lang.Integer.MAX_VALUE, performer));
+        childrenList.add(new Property("encounter", "Reference(Encounter)", "The link to the health care event (encounter) when the order was made.", 0, java.lang.Integer.MAX_VALUE, encounter));
+        childrenList.add(new Property("identifier", "Identifier", "The local ID assigned to the report by the order filler, usually by the Information System of the diagnostic service provider.", 0, java.lang.Integer.MAX_VALUE, identifier));
+        childrenList.add(new Property("requestDetail", "Reference(DiagnosticOrder)", "Details concerning a test requested.", 0, java.lang.Integer.MAX_VALUE, requestDetail));
+        childrenList.add(new Property("serviceCategory", "CodeableConcept", "The section of the diagnostic service that performs the examination e.g. biochemistry, hematology, MRI.", 0, java.lang.Integer.MAX_VALUE, serviceCategory));
+        childrenList.add(new Property("diagnostic[x]", "dateTime|Period", "The time or time-period the observed values are related to. This is usually either the time of the procedure or of specimen collection(s), but very often the source of the date/time is not known, only the date/time itself.", 0, java.lang.Integer.MAX_VALUE, diagnostic));
+        childrenList.add(new Property("specimen", "Reference(Specimen)", "Details about the specimens on which this diagnostic report is based.", 0, java.lang.Integer.MAX_VALUE, specimen));
+        childrenList.add(new Property("result", "Reference(Observation)", "Observations that are part of this diagnostic report. Observations can be simple name/value pairs (e.g. 'atomic' results), or they can be grouping observations that include references to other members of the group (e.g. 'panels').", 0, java.lang.Integer.MAX_VALUE, result));
+        childrenList.add(new Property("imagingStudy", "Reference(ImagingStudy)", "One or more links to full details of any imaging performed during the diagnostic investigation. Typically, this is imaging performed by DICOM enabled modalities, but this is not required. A fully enabled PACS viewer can use this information to provide views of the source images.", 0, java.lang.Integer.MAX_VALUE, imagingStudy));
+        childrenList.add(new Property("image", "", "A list of key images associated with this report. The images are generally created during the diagnostic process, and may be directly of the patient, or of treated specimens (i.e. slides of interest).", 0, java.lang.Integer.MAX_VALUE, image));
+        childrenList.add(new Property("conclusion", "string", "Concise and clinically contextualized narrative interpretation of the diagnostic report.", 0, java.lang.Integer.MAX_VALUE, conclusion));
+        childrenList.add(new Property("codedDiagnosis", "CodeableConcept", "Codes for the conclusion.", 0, java.lang.Integer.MAX_VALUE, codedDiagnosis));
+        childrenList.add(new Property("presentedForm", "Attachment", "Rich text representation of the entire result as issued by the diagnostic service. Multiple formats are allowed but they SHALL be semantically equivalent.", 0, java.lang.Integer.MAX_VALUE, presentedForm));
+      }
+
+      public DiagnosticReport copy() {
+        DiagnosticReport dst = new DiagnosticReport();
+        copyValues(dst);
+        dst.name = name == null ? null : name.copy();
+        dst.status = status == null ? null : status.copy();
+        dst.issued = issued == null ? null : issued.copy();
+        dst.subject = subject == null ? null : subject.copy();
+        dst.performer = performer == null ? null : performer.copy();
+        dst.encounter = encounter == null ? null : encounter.copy();
+        if (identifier != null) {
+          dst.identifier = new ArrayList<Identifier>();
+          for (Identifier i : identifier)
+            dst.identifier.add(i.copy());
+        };
+        if (requestDetail != null) {
+          dst.requestDetail = new ArrayList<Reference>();
+          for (Reference i : requestDetail)
+            dst.requestDetail.add(i.copy());
+        };
+        dst.serviceCategory = serviceCategory == null ? null : serviceCategory.copy();
+        dst.diagnostic = diagnostic == null ? null : diagnostic.copy();
+        if (specimen != null) {
+          dst.specimen = new ArrayList<Reference>();
+          for (Reference i : specimen)
+            dst.specimen.add(i.copy());
+        };
+        if (result != null) {
+          dst.result = new ArrayList<Reference>();
+          for (Reference i : result)
+            dst.result.add(i.copy());
+        };
+        if (imagingStudy != null) {
+          dst.imagingStudy = new ArrayList<Reference>();
+          for (Reference i : imagingStudy)
+            dst.imagingStudy.add(i.copy());
+        };
+        if (image != null) {
+          dst.image = new ArrayList<DiagnosticReportImageComponent>();
+          for (DiagnosticReportImageComponent i : image)
+            dst.image.add(i.copy());
+        };
+        dst.conclusion = conclusion == null ? null : conclusion.copy();
+        if (codedDiagnosis != null) {
+          dst.codedDiagnosis = new ArrayList<CodeableConcept>();
+          for (CodeableConcept i : codedDiagnosis)
+            dst.codedDiagnosis.add(i.copy());
+        };
+        if (presentedForm != null) {
+          dst.presentedForm = new ArrayList<Attachment>();
+          for (Attachment i : presentedForm)
+            dst.presentedForm.add(i.copy());
+        };
+        return dst;
+      }
+
+      protected DiagnosticReport typedCopy() {
+        return copy();
+      }
+
+      @Override
+      public boolean equalsDeep(Base other) {
+        if (!super.equalsDeep(other))
+          return false;
+        if (!(other instanceof DiagnosticReport))
+          return false;
+        DiagnosticReport o = (DiagnosticReport) other;
+        return compareDeep(name, o.name, true) && compareDeep(status, o.status, true) && compareDeep(issued, o.issued, true)
+           && compareDeep(subject, o.subject, true) && compareDeep(performer, o.performer, true) && compareDeep(encounter, o.encounter, true)
+           && compareDeep(identifier, o.identifier, true) && compareDeep(requestDetail, o.requestDetail, true)
+           && compareDeep(serviceCategory, o.serviceCategory, true) && compareDeep(diagnostic, o.diagnostic, true)
+           && compareDeep(specimen, o.specimen, true) && compareDeep(result, o.result, true) && compareDeep(imagingStudy, o.imagingStudy, true)
+           && compareDeep(image, o.image, true) && compareDeep(conclusion, o.conclusion, true) && compareDeep(codedDiagnosis, o.codedDiagnosis, true)
+           && compareDeep(presentedForm, o.presentedForm, true);
+      }
+
+      @Override
+      public boolean equalsShallow(Base other) {
+        if (!super.equalsShallow(other))
+          return false;
+        if (!(other instanceof DiagnosticReport))
+          return false;
+        DiagnosticReport o = (DiagnosticReport) other;
+        return compareValues(status, o.status, true) && compareValues(issued, o.issued, true) && compareValues(conclusion, o.conclusion, true)
+          ;
+      }
+
+      public boolean isEmpty() {
+        return super.isEmpty() && (name == null || name.isEmpty()) && (status == null || status.isEmpty())
+           && (issued == null || issued.isEmpty()) && (subject == null || subject.isEmpty()) && (performer == null || performer.isEmpty())
+           && (encounter == null || encounter.isEmpty()) && (identifier == null || identifier.isEmpty())
+           && (requestDetail == null || requestDetail.isEmpty()) && (serviceCategory == null || serviceCategory.isEmpty())
+           && (diagnostic == null || diagnostic.isEmpty()) && (specimen == null || specimen.isEmpty())
+           && (result == null || result.isEmpty()) && (imagingStudy == null || imagingStudy.isEmpty())
+           && (image == null || image.isEmpty()) && (conclusion == null || conclusion.isEmpty()) && (codedDiagnosis == null || codedDiagnosis.isEmpty())
+           && (presentedForm == null || presentedForm.isEmpty());
+      }
+
+  @Override
+  public ResourceType getResourceType() {
+    return ResourceType.DiagnosticReport;
+   }
+
+  @SearchParamDefinition(name="result", path="DiagnosticReport.result", description="Link to an atomic result (observation resource)", type="reference" )
+  public static final String SP_RESULT = "result";
+  @SearchParamDefinition(name="status", path="DiagnosticReport.status", description="The status of the report", type="token" )
+  public static final String SP_STATUS = "status";
+  @SearchParamDefinition(name="subject", path="DiagnosticReport.subject", description="The subject of the report", type="reference" )
+  public static final String SP_SUBJECT = "subject";
+  @SearchParamDefinition(name="issued", path="DiagnosticReport.issued", description="When the report was issued", type="date" )
+  public static final String SP_ISSUED = "issued";
+  @SearchParamDefinition(name="diagnosis", path="DiagnosticReport.codedDiagnosis", description="A coded diagnosis on the report", type="token" )
+  public static final String SP_DIAGNOSIS = "diagnosis";
+  @SearchParamDefinition(name="image", path="DiagnosticReport.image.link", description="Reference to the image source", type="reference" )
+  public static final String SP_IMAGE = "image";
+  @SearchParamDefinition(name="encounter", path="DiagnosticReport.encounter", description="The Encounter when the order was made", type="reference" )
+  public static final String SP_ENCOUNTER = "encounter";
+  @SearchParamDefinition(name="date", path="DiagnosticReport.diagnostic[x]", description="The clinically relevant time of the report", type="date" )
+  public static final String SP_DATE = "date";
+  @SearchParamDefinition(name="patient", path="DiagnosticReport.subject", description="The subject of the report if a patient", type="reference" )
+  public static final String SP_PATIENT = "patient";
+  @SearchParamDefinition(name="request", path="DiagnosticReport.requestDetail", description="What was requested", type="reference" )
+  public static final String SP_REQUEST = "request";
+  @SearchParamDefinition(name="specimen", path="DiagnosticReport.specimen", description="The specimen details", type="reference" )
+  public static final String SP_SPECIMEN = "specimen";
+  @SearchParamDefinition(name="name", path="DiagnosticReport.name", description="The name of the report (e.g. the code for the report as a whole, as opposed to codes for the atomic results, which are the names on the observation resource referred to from the result)", type="token" )
+  public static final String SP_NAME = "name";
+  @SearchParamDefinition(name="service", path="DiagnosticReport.serviceCategory", description="Which diagnostic discipline/department created the report", type="token" )
+  public static final String SP_SERVICE = "service";
+  @SearchParamDefinition(name="performer", path="DiagnosticReport.performer", description="Who was the source of the report (organization)", type="reference" )
+  public static final String SP_PERFORMER = "performer";
+  @SearchParamDefinition(name="identifier", path="DiagnosticReport.identifier", description="An identifier for the report", type="token" )
+  public static final String SP_IDENTIFIER = "identifier";
+
+}
+