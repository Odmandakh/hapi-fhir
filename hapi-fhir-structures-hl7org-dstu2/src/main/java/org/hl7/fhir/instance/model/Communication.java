--- conflicted
+++ resolved
@@ -1,1017 +1,1013 @@
-package org.hl7.fhir.instance.model;
-
-/*
-  Copyright (c) 2011+, HL7, Inc.
-  All rights reserved.
-  
-  Redistribution and use in source and binary forms, with or without modification, 
-  are permitted provided that the following conditions are met:
-  
-   * Redistributions of source code must retain the above copyright notice, this 
-     list of conditions and the following disclaimer.
-   * Redistributions in binary form must reproduce the above copyright notice, 
-     this list of conditions and the following disclaimer in the documentation 
-     and/or other materials provided with the distribution.
-   * Neither the name of HL7 nor the names of its contributors may be used to 
-     endorse or promote products derived from this software without specific 
-     prior written permission.
-  
-  THIS SOFTWARE IS PROVIDED BY THE COPYRIGHT HOLDERS AND CONTRIBUTORS "AS IS" AND 
-  ANY EXPRESS OR IMPLIED WARRANTIES, INCLUDING, BUT NOT LIMITED TO, THE IMPLIED 
-  WARRANTIES OF MERCHANTABILITY AND FITNESS FOR A PARTICULAR PURPOSE ARE DISCLAIMED. 
-  IN NO EVENT SHALL THE COPYRIGHT HOLDER OR CONTRIBUTORS BE LIABLE FOR ANY DIRECT, 
-  INDIRECT, INCIDENTAL, SPECIAL, EXEMPLARY, OR CONSEQUENTIAL DAMAGES (INCLUDING, BUT 
-  NOT LIMITED TO, PROCUREMENT OF SUBSTITUTE GOODS OR SERVICES; LOSS OF USE, DATA, OR 
-  PROFITS; OR BUSINESS INTERRUPTION) HOWEVER CAUSED AND ON ANY THEORY OF LIABILITY, 
-  WHETHER IN CONTRACT, STRICT LIABILITY, OR TORT (INCLUDING NEGLIGENCE OR OTHERWISE) 
-  ARISING IN ANY WAY OUT OF THE USE OF THIS SOFTWARE, EVEN IF ADVISED OF THE 
-  POSSIBILITY OF SUCH DAMAGE.
-  
-*/
-
-// Generated on Tue, May 5, 2015 16:13-0400 for FHIR v0.5.0
-
-import java.util.*;
-
-import org.hl7.fhir.utilities.Utilities;
-import org.hl7.fhir.instance.model.annotations.ResourceDef;
-import org.hl7.fhir.instance.model.annotations.SearchParamDefinition;
-import org.hl7.fhir.instance.model.annotations.Child;
-import org.hl7.fhir.instance.model.annotations.Description;
-import org.hl7.fhir.instance.model.annotations.Block;
-import org.hl7.fhir.instance.model.api.*;
-/**
- * An occurrence of information being transmitted. E.g., an alert that was sent to a responsible provider, a public health agency was notified about a reportable condition.
- */
-@ResourceDef(name="Communication", profile="http://hl7.org/fhir/Profile/Communication")
-public class Communication extends DomainResource {
-
-    public enum CommunicationStatus {
-        /**
-         * The communication transmission is ongoing.
-         */
-        INPROGRESS, 
-        /**
-         * The message transmission is complete, i.e., delivered to the recipient's destination.
-         */
-        COMPLETED, 
-        /**
-         * The communication transmission has been held by originating system/user request.
-         */
-        SUSPENDED, 
-        /**
-         * The receiving system has declined to accept the message.
-         */
-        REJECTED, 
-        /**
-         * There was a failure in transmitting the message out.
-         */
-        FAILED, 
-        /**
-         * added to help the parsers
-         */
-        NULL;
-        public static CommunicationStatus fromCode(String codeString) throws Exception {
-            if (codeString == null || "".equals(codeString))
-                return null;
-        if ("in-progress".equals(codeString))
-          return INPROGRESS;
-        if ("completed".equals(codeString))
-          return COMPLETED;
-        if ("suspended".equals(codeString))
-          return SUSPENDED;
-        if ("rejected".equals(codeString))
-          return REJECTED;
-        if ("failed".equals(codeString))
-          return FAILED;
-        throw new Exception("Unknown CommunicationStatus code '"+codeString+"'");
-        }
-        public String toCode() {
-          switch (this) {
-            case INPROGRESS: return "in-progress";
-            case COMPLETED: return "completed";
-            case SUSPENDED: return "suspended";
-            case REJECTED: return "rejected";
-            case FAILED: return "failed";
-            default: return "?";
-          }
-        }
-        public String getSystem() {
-          switch (this) {
-            case INPROGRESS: return "";
-            case COMPLETED: return "";
-            case SUSPENDED: return "";
-            case REJECTED: return "";
-            case FAILED: return "";
-            default: return "?";
-          }
-        }
-        public String getDefinition() {
-          switch (this) {
-            case INPROGRESS: return "The communication transmission is ongoing.";
-            case COMPLETED: return "The message transmission is complete, i.e., delivered to the recipient's destination.";
-            case SUSPENDED: return "The communication transmission has been held by originating system/user request.";
-            case REJECTED: return "The receiving system has declined to accept the message.";
-            case FAILED: return "There was a failure in transmitting the message out.";
-            default: return "?";
-          }
-        }
-        public String getDisplay() {
-          switch (this) {
-            case INPROGRESS: return "In Progress";
-            case COMPLETED: return "Completed";
-            case SUSPENDED: return "Suspended";
-            case REJECTED: return "Rejected";
-            case FAILED: return "Failed";
-            default: return "?";
-          }
-        }
-    }
-
-  public static class CommunicationStatusEnumFactory implements EnumFactory<CommunicationStatus> {
-    public CommunicationStatus fromCode(String codeString) throws IllegalArgumentException {
-      if (codeString == null || "".equals(codeString))
-            if (codeString == null || "".equals(codeString))
-                return null;
-        if ("in-progress".equals(codeString))
-          return CommunicationStatus.INPROGRESS;
-        if ("completed".equals(codeString))
-          return CommunicationStatus.COMPLETED;
-        if ("suspended".equals(codeString))
-          return CommunicationStatus.SUSPENDED;
-        if ("rejected".equals(codeString))
-          return CommunicationStatus.REJECTED;
-        if ("failed".equals(codeString))
-          return CommunicationStatus.FAILED;
-        throw new IllegalArgumentException("Unknown CommunicationStatus code '"+codeString+"'");
-        }
-    public String toCode(CommunicationStatus code) {
-      if (code == CommunicationStatus.INPROGRESS)
-        return "in-progress";
-      if (code == CommunicationStatus.COMPLETED)
-        return "completed";
-      if (code == CommunicationStatus.SUSPENDED)
-        return "suspended";
-      if (code == CommunicationStatus.REJECTED)
-        return "rejected";
-      if (code == CommunicationStatus.FAILED)
-        return "failed";
-      return "?";
-      }
-    }
-
-    @Block()
-    public static class CommunicationPayloadComponent extends BackboneElement implements IBaseBackboneElement {
-        /**
-         * An individual message part for multi-part messages.
-         */
-<<<<<<< HEAD
-        @Child(name="content", type={StringType.class, AttachmentType.class}, order=1, min=1, max=1)
-=======
-        @Child(name = "content", type = {StringType.class, Attachment.class}, order=1, min=1, max=1)
->>>>>>> 3a5d2e89
-        @Description(shortDefinition="Message part content", formalDefinition="An individual message part for multi-part messages." )
-        protected Type content;
-
-        private static final long serialVersionUID = -1763459053L;
-
-    /*
-     * Constructor
-     */
-      public CommunicationPayloadComponent() {
-        super();
-      }
-
-    /*
-     * Constructor
-     */
-      public CommunicationPayloadComponent(Type content) {
-        super();
-        this.content = content;
-      }
-
-        /**
-         * @return {@link #content} (An individual message part for multi-part messages.)
-         */
-        public Type getContent() { 
-          return this.content;
-        }
-
-        /**
-         * @return {@link #content} (An individual message part for multi-part messages.)
-         */
-        public StringType getContentStringType() throws Exception { 
-          if (!(this.content instanceof StringType))
-            throw new Exception("Type mismatch: the type StringType was expected, but "+this.content.getClass().getName()+" was encountered");
-          return (StringType) this.content;
-        }
-
-        /**
-         * @return {@link #content} (An individual message part for multi-part messages.)
-         */
-        public AttachmentType getContentAttachment() throws Exception { 
-          if (!(this.content instanceof AttachmentType))
-            throw new Exception("Type mismatch: the type Attachment was expected, but "+this.content.getClass().getName()+" was encountered");
-          return (AttachmentType) this.content;
-        }
-
-        /**
-         * @return {@link #content} (An individual message part for multi-part messages.)
-         */
-        public Reference getContentReference() throws Exception { 
-          if (!(this.content instanceof Reference))
-            throw new Exception("Type mismatch: the type Reference was expected, but "+this.content.getClass().getName()+" was encountered");
-          return (Reference) this.content;
-        }
-
-        public boolean hasContent() { 
-          return this.content != null && !this.content.isEmpty();
-        }
-
-        /**
-         * @param value {@link #content} (An individual message part for multi-part messages.)
-         */
-        public CommunicationPayloadComponent setContent(Type value) { 
-          this.content = value;
-          return this;
-        }
-
-        protected void listChildren(List<Property> childrenList) {
-          super.listChildren(childrenList);
-          childrenList.add(new Property("content[x]", "string|Attachment|Reference(Any)", "An individual message part for multi-part messages.", 0, java.lang.Integer.MAX_VALUE, content));
-        }
-
-      public CommunicationPayloadComponent copy() {
-        CommunicationPayloadComponent dst = new CommunicationPayloadComponent();
-        copyValues(dst);
-        dst.content = content == null ? null : content.copy();
-        return dst;
-      }
-
-      @Override
-      public boolean equalsDeep(Base other) {
-        if (!super.equalsDeep(other))
-          return false;
-        if (!(other instanceof CommunicationPayloadComponent))
-          return false;
-        CommunicationPayloadComponent o = (CommunicationPayloadComponent) other;
-        return compareDeep(content, o.content, true);
-      }
-
-      @Override
-      public boolean equalsShallow(Base other) {
-        if (!super.equalsShallow(other))
-          return false;
-        if (!(other instanceof CommunicationPayloadComponent))
-          return false;
-        CommunicationPayloadComponent o = (CommunicationPayloadComponent) other;
-        return true;
-      }
-
-      public boolean isEmpty() {
-        return super.isEmpty() && (content == null || content.isEmpty());
-      }
-
-  }
-
-    /**
-     * Identifiers associated with this Communication that are defined by business processes and/ or used to refer to it when a direct URL reference to the resource itself is not appropriate (e.g. in CDA documents, or in written / printed documentation).
-     */
-    @Child(name = "identifier", type = {Identifier.class}, order=0, min=0, max=Child.MAX_UNLIMITED)
-    @Description(shortDefinition="Unique identifier", formalDefinition="Identifiers associated with this Communication that are defined by business processes and/ or used to refer to it when a direct URL reference to the resource itself is not appropriate (e.g. in CDA documents, or in written / printed documentation)." )
-    protected List<Identifier> identifier;
-
-    /**
-     * The type of message conveyed such as alert, notification, reminder, instruction, etc.
-     */
-    @Child(name = "category", type = {CodeableConcept.class}, order=1, min=0, max=1)
-    @Description(shortDefinition="Message category", formalDefinition="The type of message conveyed such as alert, notification, reminder, instruction, etc." )
-    protected CodeableConcept category;
-
-    /**
-     * The entity (e.g., person, organization, clinical information system, or device) which was the source of the communication.
-     */
-    @Child(name = "sender", type = {Device.class, Organization.class, Patient.class, Practitioner.class, RelatedPerson.class}, order=2, min=0, max=1)
-    @Description(shortDefinition="Message sender", formalDefinition="The entity (e.g., person, organization, clinical information system, or device) which was the source of the communication." )
-    protected Reference sender;
-
-    /**
-     * The actual object that is the target of the reference (The entity (e.g., person, organization, clinical information system, or device) which was the source of the communication.)
-     */
-    protected Resource senderTarget;
-
-    /**
-     * The entity (e.g., person, organization, clinical information system, or device) which was the target of the communication.
-     */
-    @Child(name = "recipient", type = {Device.class, Organization.class, Patient.class, Practitioner.class, RelatedPerson.class}, order=3, min=0, max=Child.MAX_UNLIMITED)
-    @Description(shortDefinition="Message recipient", formalDefinition="The entity (e.g., person, organization, clinical information system, or device) which was the target of the communication." )
-    protected List<Reference> recipient;
-    /**
-     * The actual objects that are the target of the reference (The entity (e.g., person, organization, clinical information system, or device) which was the target of the communication.)
-     */
-    protected List<Resource> recipientTarget;
-
-
-    /**
-     * Text, attachment(s), or resource(s) that was communicated to the recipient.
-     */
-    @Child(name = "payload", type = {}, order=4, min=0, max=Child.MAX_UNLIMITED)
-    @Description(shortDefinition="Message payload", formalDefinition="Text, attachment(s), or resource(s) that was communicated to the recipient." )
-    protected List<CommunicationPayloadComponent> payload;
-
-    /**
-     * The communication medium, e.g., email, fax.
-     */
-    @Child(name = "medium", type = {CodeableConcept.class}, order=5, min=0, max=Child.MAX_UNLIMITED)
-    @Description(shortDefinition="Communication medium", formalDefinition="The communication medium, e.g., email, fax." )
-    protected List<CodeableConcept> medium;
-
-    /**
-     * The status of the transmission.
-     */
-    @Child(name = "status", type = {CodeType.class}, order=6, min=0, max=1)
-    @Description(shortDefinition="in-progress | completed | suspended | rejected | failed", formalDefinition="The status of the transmission." )
-    protected Enumeration<CommunicationStatus> status;
-
-    /**
-     * The encounter within which the communication was sent.
-     */
-    @Child(name = "encounter", type = {Encounter.class}, order=7, min=0, max=1)
-    @Description(shortDefinition="Encounter leading to message", formalDefinition="The encounter within which the communication was sent." )
-    protected Reference encounter;
-
-    /**
-     * The actual object that is the target of the reference (The encounter within which the communication was sent.)
-     */
-    protected Encounter encounterTarget;
-
-    /**
-     * The time when this communication was sent.
-     */
-    @Child(name = "sent", type = {DateTimeType.class}, order=8, min=0, max=1)
-    @Description(shortDefinition="When sent", formalDefinition="The time when this communication was sent." )
-    protected DateTimeType sent;
-
-    /**
-     * The time when this communication arrived at the destination.
-     */
-    @Child(name = "received", type = {DateTimeType.class}, order=9, min=0, max=1)
-    @Description(shortDefinition="When received", formalDefinition="The time when this communication arrived at the destination." )
-    protected DateTimeType received;
-
-    /**
-     * The reason or justification for the communication.
-     */
-    @Child(name = "reason", type = {CodeableConcept.class}, order=10, min=0, max=Child.MAX_UNLIMITED)
-    @Description(shortDefinition="Indication for message", formalDefinition="The reason or justification for the communication." )
-    protected List<CodeableConcept> reason;
-
-    /**
-     * The patient who was the focus of this communication.
-     */
-    @Child(name = "subject", type = {Patient.class}, order=11, min=0, max=1)
-    @Description(shortDefinition="Focus of message", formalDefinition="The patient who was the focus of this communication." )
-    protected Reference subject;
-
-    /**
-     * The actual object that is the target of the reference (The patient who was the focus of this communication.)
-     */
-    protected Patient subjectTarget;
-
-    private static final long serialVersionUID = -744574729L;
-
-  /*
-   * Constructor
-   */
-    public Communication() {
-      super();
-    }
-
-    /**
-     * @return {@link #identifier} (Identifiers associated with this Communication that are defined by business processes and/ or used to refer to it when a direct URL reference to the resource itself is not appropriate (e.g. in CDA documents, or in written / printed documentation).)
-     */
-    public List<Identifier> getIdentifier() { 
-      if (this.identifier == null)
-        this.identifier = new ArrayList<Identifier>();
-      return this.identifier;
-    }
-
-    public boolean hasIdentifier() { 
-      if (this.identifier == null)
-        return false;
-      for (Identifier item : this.identifier)
-        if (!item.isEmpty())
-          return true;
-      return false;
-    }
-
-    /**
-     * @return {@link #identifier} (Identifiers associated with this Communication that are defined by business processes and/ or used to refer to it when a direct URL reference to the resource itself is not appropriate (e.g. in CDA documents, or in written / printed documentation).)
-     */
-    // syntactic sugar
-    public Identifier addIdentifier() { //3
-      Identifier t = new Identifier();
-      if (this.identifier == null)
-        this.identifier = new ArrayList<Identifier>();
-      this.identifier.add(t);
-      return t;
-    }
-
-    // syntactic sugar
-    public Communication addIdentifier(Identifier t) { //3
-      if (t == null)
-        return this;
-      if (this.identifier == null)
-        this.identifier = new ArrayList<Identifier>();
-      this.identifier.add(t);
-      return this;
-    }
-
-    /**
-     * @return {@link #category} (The type of message conveyed such as alert, notification, reminder, instruction, etc.)
-     */
-    public CodeableConcept getCategory() { 
-      if (this.category == null)
-        if (Configuration.errorOnAutoCreate())
-          throw new Error("Attempt to auto-create Communication.category");
-        else if (Configuration.doAutoCreate())
-          this.category = new CodeableConcept(); // cc
-      return this.category;
-    }
-
-    public boolean hasCategory() { 
-      return this.category != null && !this.category.isEmpty();
-    }
-
-    /**
-     * @param value {@link #category} (The type of message conveyed such as alert, notification, reminder, instruction, etc.)
-     */
-    public Communication setCategory(CodeableConcept value) { 
-      this.category = value;
-      return this;
-    }
-
-    /**
-     * @return {@link #sender} (The entity (e.g., person, organization, clinical information system, or device) which was the source of the communication.)
-     */
-    public Reference getSender() { 
-      if (this.sender == null)
-        if (Configuration.errorOnAutoCreate())
-          throw new Error("Attempt to auto-create Communication.sender");
-        else if (Configuration.doAutoCreate())
-          this.sender = new Reference(); // cc
-      return this.sender;
-    }
-
-    public boolean hasSender() { 
-      return this.sender != null && !this.sender.isEmpty();
-    }
-
-    /**
-     * @param value {@link #sender} (The entity (e.g., person, organization, clinical information system, or device) which was the source of the communication.)
-     */
-    public Communication setSender(Reference value) { 
-      this.sender = value;
-      return this;
-    }
-
-    /**
-     * @return {@link #sender} The actual object that is the target of the reference. The reference library doesn't populate this, but you can use it to hold the resource if you resolve it. (The entity (e.g., person, organization, clinical information system, or device) which was the source of the communication.)
-     */
-    public Resource getSenderTarget() { 
-      return this.senderTarget;
-    }
-
-    /**
-     * @param value {@link #sender} The actual object that is the target of the reference. The reference library doesn't use these, but you can use it to hold the resource if you resolve it. (The entity (e.g., person, organization, clinical information system, or device) which was the source of the communication.)
-     */
-    public Communication setSenderTarget(Resource value) { 
-      this.senderTarget = value;
-      return this;
-    }
-
-    /**
-     * @return {@link #recipient} (The entity (e.g., person, organization, clinical information system, or device) which was the target of the communication.)
-     */
-    public List<Reference> getRecipient() { 
-      if (this.recipient == null)
-        this.recipient = new ArrayList<Reference>();
-      return this.recipient;
-    }
-
-    public boolean hasRecipient() { 
-      if (this.recipient == null)
-        return false;
-      for (Reference item : this.recipient)
-        if (!item.isEmpty())
-          return true;
-      return false;
-    }
-
-    /**
-     * @return {@link #recipient} (The entity (e.g., person, organization, clinical information system, or device) which was the target of the communication.)
-     */
-    // syntactic sugar
-    public Reference addRecipient() { //3
-      Reference t = new Reference();
-      if (this.recipient == null)
-        this.recipient = new ArrayList<Reference>();
-      this.recipient.add(t);
-      return t;
-    }
-
-    // syntactic sugar
-    public Communication addRecipient(Reference t) { //3
-      if (t == null)
-        return this;
-      if (this.recipient == null)
-        this.recipient = new ArrayList<Reference>();
-      this.recipient.add(t);
-      return this;
-    }
-
-    /**
-     * @return {@link #recipient} (The actual objects that are the target of the reference. The reference library doesn't populate this, but you can use this to hold the resources if you resolvethemt. The entity (e.g., person, organization, clinical information system, or device) which was the target of the communication.)
-     */
-    public List<Resource> getRecipientTarget() { 
-      if (this.recipientTarget == null)
-        this.recipientTarget = new ArrayList<Resource>();
-      return this.recipientTarget;
-    }
-
-    /**
-     * @return {@link #payload} (Text, attachment(s), or resource(s) that was communicated to the recipient.)
-     */
-    public List<CommunicationPayloadComponent> getPayload() { 
-      if (this.payload == null)
-        this.payload = new ArrayList<CommunicationPayloadComponent>();
-      return this.payload;
-    }
-
-    public boolean hasPayload() { 
-      if (this.payload == null)
-        return false;
-      for (CommunicationPayloadComponent item : this.payload)
-        if (!item.isEmpty())
-          return true;
-      return false;
-    }
-
-    /**
-     * @return {@link #payload} (Text, attachment(s), or resource(s) that was communicated to the recipient.)
-     */
-    // syntactic sugar
-    public CommunicationPayloadComponent addPayload() { //3
-      CommunicationPayloadComponent t = new CommunicationPayloadComponent();
-      if (this.payload == null)
-        this.payload = new ArrayList<CommunicationPayloadComponent>();
-      this.payload.add(t);
-      return t;
-    }
-
-    // syntactic sugar
-    public Communication addPayload(CommunicationPayloadComponent t) { //3
-      if (t == null)
-        return this;
-      if (this.payload == null)
-        this.payload = new ArrayList<CommunicationPayloadComponent>();
-      this.payload.add(t);
-      return this;
-    }
-
-    /**
-     * @return {@link #medium} (The communication medium, e.g., email, fax.)
-     */
-    public List<CodeableConcept> getMedium() { 
-      if (this.medium == null)
-        this.medium = new ArrayList<CodeableConcept>();
-      return this.medium;
-    }
-
-    public boolean hasMedium() { 
-      if (this.medium == null)
-        return false;
-      for (CodeableConcept item : this.medium)
-        if (!item.isEmpty())
-          return true;
-      return false;
-    }
-
-    /**
-     * @return {@link #medium} (The communication medium, e.g., email, fax.)
-     */
-    // syntactic sugar
-    public CodeableConcept addMedium() { //3
-      CodeableConcept t = new CodeableConcept();
-      if (this.medium == null)
-        this.medium = new ArrayList<CodeableConcept>();
-      this.medium.add(t);
-      return t;
-    }
-
-    // syntactic sugar
-    public Communication addMedium(CodeableConcept t) { //3
-      if (t == null)
-        return this;
-      if (this.medium == null)
-        this.medium = new ArrayList<CodeableConcept>();
-      this.medium.add(t);
-      return this;
-    }
-
-    /**
-     * @return {@link #status} (The status of the transmission.). This is the underlying object with id, value and extensions. The accessor "getStatus" gives direct access to the value
-     */
-    public Enumeration<CommunicationStatus> getStatusElement() { 
-      if (this.status == null)
-        if (Configuration.errorOnAutoCreate())
-          throw new Error("Attempt to auto-create Communication.status");
-        else if (Configuration.doAutoCreate())
-          this.status = new Enumeration<CommunicationStatus>(new CommunicationStatusEnumFactory()); // bb
-      return this.status;
-    }
-
-    public boolean hasStatusElement() { 
-      return this.status != null && !this.status.isEmpty();
-    }
-
-    public boolean hasStatus() { 
-      return this.status != null && !this.status.isEmpty();
-    }
-
-    /**
-     * @param value {@link #status} (The status of the transmission.). This is the underlying object with id, value and extensions. The accessor "getStatus" gives direct access to the value
-     */
-    public Communication setStatusElement(Enumeration<CommunicationStatus> value) { 
-      this.status = value;
-      return this;
-    }
-
-    /**
-     * @return The status of the transmission.
-     */
-    public CommunicationStatus getStatus() { 
-      return this.status == null ? null : this.status.getValue();
-    }
-
-    /**
-     * @param value The status of the transmission.
-     */
-    public Communication setStatus(CommunicationStatus value) { 
-      if (value == null)
-        this.status = null;
-      else {
-        if (this.status == null)
-          this.status = new Enumeration<CommunicationStatus>(new CommunicationStatusEnumFactory());
-        this.status.setValue(value);
-      }
-      return this;
-    }
-
-    /**
-     * @return {@link #encounter} (The encounter within which the communication was sent.)
-     */
-    public Reference getEncounter() { 
-      if (this.encounter == null)
-        if (Configuration.errorOnAutoCreate())
-          throw new Error("Attempt to auto-create Communication.encounter");
-        else if (Configuration.doAutoCreate())
-          this.encounter = new Reference(); // cc
-      return this.encounter;
-    }
-
-    public boolean hasEncounter() { 
-      return this.encounter != null && !this.encounter.isEmpty();
-    }
-
-    /**
-     * @param value {@link #encounter} (The encounter within which the communication was sent.)
-     */
-    public Communication setEncounter(Reference value) { 
-      this.encounter = value;
-      return this;
-    }
-
-    /**
-     * @return {@link #encounter} The actual object that is the target of the reference. The reference library doesn't populate this, but you can use it to hold the resource if you resolve it. (The encounter within which the communication was sent.)
-     */
-    public Encounter getEncounterTarget() { 
-      if (this.encounterTarget == null)
-        if (Configuration.errorOnAutoCreate())
-          throw new Error("Attempt to auto-create Communication.encounter");
-        else if (Configuration.doAutoCreate())
-          this.encounterTarget = new Encounter(); // aa
-      return this.encounterTarget;
-    }
-
-    /**
-     * @param value {@link #encounter} The actual object that is the target of the reference. The reference library doesn't use these, but you can use it to hold the resource if you resolve it. (The encounter within which the communication was sent.)
-     */
-    public Communication setEncounterTarget(Encounter value) { 
-      this.encounterTarget = value;
-      return this;
-    }
-
-    /**
-     * @return {@link #sent} (The time when this communication was sent.). This is the underlying object with id, value and extensions. The accessor "getSent" gives direct access to the value
-     */
-    public DateTimeType getSentElement() { 
-      if (this.sent == null)
-        if (Configuration.errorOnAutoCreate())
-          throw new Error("Attempt to auto-create Communication.sent");
-        else if (Configuration.doAutoCreate())
-          this.sent = new DateTimeType(); // bb
-      return this.sent;
-    }
-
-    public boolean hasSentElement() { 
-      return this.sent != null && !this.sent.isEmpty();
-    }
-
-    public boolean hasSent() { 
-      return this.sent != null && !this.sent.isEmpty();
-    }
-
-    /**
-     * @param value {@link #sent} (The time when this communication was sent.). This is the underlying object with id, value and extensions. The accessor "getSent" gives direct access to the value
-     */
-    public Communication setSentElement(DateTimeType value) { 
-      this.sent = value;
-      return this;
-    }
-
-    /**
-     * @return The time when this communication was sent.
-     */
-    public Date getSent() { 
-      return this.sent == null ? null : this.sent.getValue();
-    }
-
-    /**
-     * @param value The time when this communication was sent.
-     */
-    public Communication setSent(Date value) { 
-      if (value == null)
-        this.sent = null;
-      else {
-        if (this.sent == null)
-          this.sent = new DateTimeType();
-        this.sent.setValue(value);
-      }
-      return this;
-    }
-
-    /**
-     * @return {@link #received} (The time when this communication arrived at the destination.). This is the underlying object with id, value and extensions. The accessor "getReceived" gives direct access to the value
-     */
-    public DateTimeType getReceivedElement() { 
-      if (this.received == null)
-        if (Configuration.errorOnAutoCreate())
-          throw new Error("Attempt to auto-create Communication.received");
-        else if (Configuration.doAutoCreate())
-          this.received = new DateTimeType(); // bb
-      return this.received;
-    }
-
-    public boolean hasReceivedElement() { 
-      return this.received != null && !this.received.isEmpty();
-    }
-
-    public boolean hasReceived() { 
-      return this.received != null && !this.received.isEmpty();
-    }
-
-    /**
-     * @param value {@link #received} (The time when this communication arrived at the destination.). This is the underlying object with id, value and extensions. The accessor "getReceived" gives direct access to the value
-     */
-    public Communication setReceivedElement(DateTimeType value) { 
-      this.received = value;
-      return this;
-    }
-
-    /**
-     * @return The time when this communication arrived at the destination.
-     */
-    public Date getReceived() { 
-      return this.received == null ? null : this.received.getValue();
-    }
-
-    /**
-     * @param value The time when this communication arrived at the destination.
-     */
-    public Communication setReceived(Date value) { 
-      if (value == null)
-        this.received = null;
-      else {
-        if (this.received == null)
-          this.received = new DateTimeType();
-        this.received.setValue(value);
-      }
-      return this;
-    }
-
-    /**
-     * @return {@link #reason} (The reason or justification for the communication.)
-     */
-    public List<CodeableConcept> getReason() { 
-      if (this.reason == null)
-        this.reason = new ArrayList<CodeableConcept>();
-      return this.reason;
-    }
-
-    public boolean hasReason() { 
-      if (this.reason == null)
-        return false;
-      for (CodeableConcept item : this.reason)
-        if (!item.isEmpty())
-          return true;
-      return false;
-    }
-
-    /**
-     * @return {@link #reason} (The reason or justification for the communication.)
-     */
-    // syntactic sugar
-    public CodeableConcept addReason() { //3
-      CodeableConcept t = new CodeableConcept();
-      if (this.reason == null)
-        this.reason = new ArrayList<CodeableConcept>();
-      this.reason.add(t);
-      return t;
-    }
-
-    // syntactic sugar
-    public Communication addReason(CodeableConcept t) { //3
-      if (t == null)
-        return this;
-      if (this.reason == null)
-        this.reason = new ArrayList<CodeableConcept>();
-      this.reason.add(t);
-      return this;
-    }
-
-    /**
-     * @return {@link #subject} (The patient who was the focus of this communication.)
-     */
-    public Reference getSubject() { 
-      if (this.subject == null)
-        if (Configuration.errorOnAutoCreate())
-          throw new Error("Attempt to auto-create Communication.subject");
-        else if (Configuration.doAutoCreate())
-          this.subject = new Reference(); // cc
-      return this.subject;
-    }
-
-    public boolean hasSubject() { 
-      return this.subject != null && !this.subject.isEmpty();
-    }
-
-    /**
-     * @param value {@link #subject} (The patient who was the focus of this communication.)
-     */
-    public Communication setSubject(Reference value) { 
-      this.subject = value;
-      return this;
-    }
-
-    /**
-     * @return {@link #subject} The actual object that is the target of the reference. The reference library doesn't populate this, but you can use it to hold the resource if you resolve it. (The patient who was the focus of this communication.)
-     */
-    public Patient getSubjectTarget() { 
-      if (this.subjectTarget == null)
-        if (Configuration.errorOnAutoCreate())
-          throw new Error("Attempt to auto-create Communication.subject");
-        else if (Configuration.doAutoCreate())
-          this.subjectTarget = new Patient(); // aa
-      return this.subjectTarget;
-    }
-
-    /**
-     * @param value {@link #subject} The actual object that is the target of the reference. The reference library doesn't use these, but you can use it to hold the resource if you resolve it. (The patient who was the focus of this communication.)
-     */
-    public Communication setSubjectTarget(Patient value) { 
-      this.subjectTarget = value;
-      return this;
-    }
-
-      protected void listChildren(List<Property> childrenList) {
-        super.listChildren(childrenList);
-        childrenList.add(new Property("identifier", "Identifier", "Identifiers associated with this Communication that are defined by business processes and/ or used to refer to it when a direct URL reference to the resource itself is not appropriate (e.g. in CDA documents, or in written / printed documentation).", 0, java.lang.Integer.MAX_VALUE, identifier));
-        childrenList.add(new Property("category", "CodeableConcept", "The type of message conveyed such as alert, notification, reminder, instruction, etc.", 0, java.lang.Integer.MAX_VALUE, category));
-        childrenList.add(new Property("sender", "Reference(Device|Organization|Patient|Practitioner|RelatedPerson)", "The entity (e.g., person, organization, clinical information system, or device) which was the source of the communication.", 0, java.lang.Integer.MAX_VALUE, sender));
-        childrenList.add(new Property("recipient", "Reference(Device|Organization|Patient|Practitioner|RelatedPerson)", "The entity (e.g., person, organization, clinical information system, or device) which was the target of the communication.", 0, java.lang.Integer.MAX_VALUE, recipient));
-        childrenList.add(new Property("payload", "", "Text, attachment(s), or resource(s) that was communicated to the recipient.", 0, java.lang.Integer.MAX_VALUE, payload));
-        childrenList.add(new Property("medium", "CodeableConcept", "The communication medium, e.g., email, fax.", 0, java.lang.Integer.MAX_VALUE, medium));
-        childrenList.add(new Property("status", "code", "The status of the transmission.", 0, java.lang.Integer.MAX_VALUE, status));
-        childrenList.add(new Property("encounter", "Reference(Encounter)", "The encounter within which the communication was sent.", 0, java.lang.Integer.MAX_VALUE, encounter));
-        childrenList.add(new Property("sent", "dateTime", "The time when this communication was sent.", 0, java.lang.Integer.MAX_VALUE, sent));
-        childrenList.add(new Property("received", "dateTime", "The time when this communication arrived at the destination.", 0, java.lang.Integer.MAX_VALUE, received));
-        childrenList.add(new Property("reason", "CodeableConcept", "The reason or justification for the communication.", 0, java.lang.Integer.MAX_VALUE, reason));
-        childrenList.add(new Property("subject", "Reference(Patient)", "The patient who was the focus of this communication.", 0, java.lang.Integer.MAX_VALUE, subject));
-      }
-
-      public Communication copy() {
-        Communication dst = new Communication();
-        copyValues(dst);
-        if (identifier != null) {
-          dst.identifier = new ArrayList<Identifier>();
-          for (Identifier i : identifier)
-            dst.identifier.add(i.copy());
-        };
-        dst.category = category == null ? null : category.copy();
-        dst.sender = sender == null ? null : sender.copy();
-        if (recipient != null) {
-          dst.recipient = new ArrayList<Reference>();
-          for (Reference i : recipient)
-            dst.recipient.add(i.copy());
-        };
-        if (payload != null) {
-          dst.payload = new ArrayList<CommunicationPayloadComponent>();
-          for (CommunicationPayloadComponent i : payload)
-            dst.payload.add(i.copy());
-        };
-        if (medium != null) {
-          dst.medium = new ArrayList<CodeableConcept>();
-          for (CodeableConcept i : medium)
-            dst.medium.add(i.copy());
-        };
-        dst.status = status == null ? null : status.copy();
-        dst.encounter = encounter == null ? null : encounter.copy();
-        dst.sent = sent == null ? null : sent.copy();
-        dst.received = received == null ? null : received.copy();
-        if (reason != null) {
-          dst.reason = new ArrayList<CodeableConcept>();
-          for (CodeableConcept i : reason)
-            dst.reason.add(i.copy());
-        };
-        dst.subject = subject == null ? null : subject.copy();
-        return dst;
-      }
-
-      protected Communication typedCopy() {
-        return copy();
-      }
-
-      @Override
-      public boolean equalsDeep(Base other) {
-        if (!super.equalsDeep(other))
-          return false;
-        if (!(other instanceof Communication))
-          return false;
-        Communication o = (Communication) other;
-        return compareDeep(identifier, o.identifier, true) && compareDeep(category, o.category, true) && compareDeep(sender, o.sender, true)
-           && compareDeep(recipient, o.recipient, true) && compareDeep(payload, o.payload, true) && compareDeep(medium, o.medium, true)
-           && compareDeep(status, o.status, true) && compareDeep(encounter, o.encounter, true) && compareDeep(sent, o.sent, true)
-           && compareDeep(received, o.received, true) && compareDeep(reason, o.reason, true) && compareDeep(subject, o.subject, true)
-          ;
-      }
-
-      @Override
-      public boolean equalsShallow(Base other) {
-        if (!super.equalsShallow(other))
-          return false;
-        if (!(other instanceof Communication))
-          return false;
-        Communication o = (Communication) other;
-        return compareValues(status, o.status, true) && compareValues(sent, o.sent, true) && compareValues(received, o.received, true)
-          ;
-      }
-
-      public boolean isEmpty() {
-        return super.isEmpty() && (identifier == null || identifier.isEmpty()) && (category == null || category.isEmpty())
-           && (sender == null || sender.isEmpty()) && (recipient == null || recipient.isEmpty()) && (payload == null || payload.isEmpty())
-           && (medium == null || medium.isEmpty()) && (status == null || status.isEmpty()) && (encounter == null || encounter.isEmpty())
-           && (sent == null || sent.isEmpty()) && (received == null || received.isEmpty()) && (reason == null || reason.isEmpty())
-           && (subject == null || subject.isEmpty());
-      }
-
-  @Override
-  public ResourceType getResourceType() {
-    return ResourceType.Communication;
-   }
-
-  @SearchParamDefinition(name="sender", path="Communication.sender", description="Message sender", type="reference" )
-  public static final String SP_SENDER = "sender";
-  @SearchParamDefinition(name="sent", path="Communication.sent", description="When sent", type="date" )
-  public static final String SP_SENT = "sent";
-  @SearchParamDefinition(name="category", path="Communication.category", description="Message category", type="token" )
-  public static final String SP_CATEGORY = "category";
-  @SearchParamDefinition(name="patient", path="Communication.subject", description="Focus of message", type="reference" )
-  public static final String SP_PATIENT = "patient";
-  @SearchParamDefinition(name="status", path="Communication.status", description="in-progress | completed | suspended | rejected | failed", type="token" )
-  public static final String SP_STATUS = "status";
-  @SearchParamDefinition(name="subject", path="Communication.subject", description="Focus of message", type="reference" )
-  public static final String SP_SUBJECT = "subject";
-  @SearchParamDefinition(name="received", path="Communication.received", description="When received", type="date" )
-  public static final String SP_RECEIVED = "received";
-  @SearchParamDefinition(name="encounter", path="Communication.encounter", description="Encounter leading to message", type="reference" )
-  public static final String SP_ENCOUNTER = "encounter";
-  @SearchParamDefinition(name="identifier", path="Communication.identifier", description="Unique identifier", type="token" )
-  public static final String SP_IDENTIFIER = "identifier";
-  @SearchParamDefinition(name="medium", path="Communication.medium", description="Communication medium", type="token" )
-  public static final String SP_MEDIUM = "medium";
-  @SearchParamDefinition(name="recipient", path="Communication.recipient", description="Message recipient", type="reference" )
-  public static final String SP_RECIPIENT = "recipient";
-
-}
-
+package org.hl7.fhir.instance.model;
+
+/*
+  Copyright (c) 2011+, HL7, Inc.
+  All rights reserved.
+  
+  Redistribution and use in source and binary forms, with or without modification, 
+  are permitted provided that the following conditions are met:
+  
+   * Redistributions of source code must retain the above copyright notice, this 
+     list of conditions and the following disclaimer.
+   * Redistributions in binary form must reproduce the above copyright notice, 
+     this list of conditions and the following disclaimer in the documentation 
+     and/or other materials provided with the distribution.
+   * Neither the name of HL7 nor the names of its contributors may be used to 
+     endorse or promote products derived from this software without specific 
+     prior written permission.
+  
+  THIS SOFTWARE IS PROVIDED BY THE COPYRIGHT HOLDERS AND CONTRIBUTORS "AS IS" AND 
+  ANY EXPRESS OR IMPLIED WARRANTIES, INCLUDING, BUT NOT LIMITED TO, THE IMPLIED 
+  WARRANTIES OF MERCHANTABILITY AND FITNESS FOR A PARTICULAR PURPOSE ARE DISCLAIMED. 
+  IN NO EVENT SHALL THE COPYRIGHT HOLDER OR CONTRIBUTORS BE LIABLE FOR ANY DIRECT, 
+  INDIRECT, INCIDENTAL, SPECIAL, EXEMPLARY, OR CONSEQUENTIAL DAMAGES (INCLUDING, BUT 
+  NOT LIMITED TO, PROCUREMENT OF SUBSTITUTE GOODS OR SERVICES; LOSS OF USE, DATA, OR 
+  PROFITS; OR BUSINESS INTERRUPTION) HOWEVER CAUSED AND ON ANY THEORY OF LIABILITY, 
+  WHETHER IN CONTRACT, STRICT LIABILITY, OR TORT (INCLUDING NEGLIGENCE OR OTHERWISE) 
+  ARISING IN ANY WAY OUT OF THE USE OF THIS SOFTWARE, EVEN IF ADVISED OF THE 
+  POSSIBILITY OF SUCH DAMAGE.
+  
+*/
+
+// Generated on Tue, May 5, 2015 16:13-0400 for FHIR v0.5.0
+
+import java.util.*;
+
+import org.hl7.fhir.utilities.Utilities;
+import org.hl7.fhir.instance.model.annotations.ResourceDef;
+import org.hl7.fhir.instance.model.annotations.SearchParamDefinition;
+import org.hl7.fhir.instance.model.annotations.Child;
+import org.hl7.fhir.instance.model.annotations.Description;
+import org.hl7.fhir.instance.model.annotations.Block;
+import org.hl7.fhir.instance.model.api.*;
+/**
+ * An occurrence of information being transmitted. E.g., an alert that was sent to a responsible provider, a public health agency was notified about a reportable condition.
+ */
+@ResourceDef(name="Communication", profile="http://hl7.org/fhir/Profile/Communication")
+public class Communication extends DomainResource {
+
+    public enum CommunicationStatus {
+        /**
+         * The communication transmission is ongoing.
+         */
+        INPROGRESS, 
+        /**
+         * The message transmission is complete, i.e., delivered to the recipient's destination.
+         */
+        COMPLETED, 
+        /**
+         * The communication transmission has been held by originating system/user request.
+         */
+        SUSPENDED, 
+        /**
+         * The receiving system has declined to accept the message.
+         */
+        REJECTED, 
+        /**
+         * There was a failure in transmitting the message out.
+         */
+        FAILED, 
+        /**
+         * added to help the parsers
+         */
+        NULL;
+        public static CommunicationStatus fromCode(String codeString) throws Exception {
+            if (codeString == null || "".equals(codeString))
+                return null;
+        if ("in-progress".equals(codeString))
+          return INPROGRESS;
+        if ("completed".equals(codeString))
+          return COMPLETED;
+        if ("suspended".equals(codeString))
+          return SUSPENDED;
+        if ("rejected".equals(codeString))
+          return REJECTED;
+        if ("failed".equals(codeString))
+          return FAILED;
+        throw new Exception("Unknown CommunicationStatus code '"+codeString+"'");
+        }
+        public String toCode() {
+          switch (this) {
+            case INPROGRESS: return "in-progress";
+            case COMPLETED: return "completed";
+            case SUSPENDED: return "suspended";
+            case REJECTED: return "rejected";
+            case FAILED: return "failed";
+            default: return "?";
+          }
+        }
+        public String getSystem() {
+          switch (this) {
+            case INPROGRESS: return "";
+            case COMPLETED: return "";
+            case SUSPENDED: return "";
+            case REJECTED: return "";
+            case FAILED: return "";
+            default: return "?";
+          }
+        }
+        public String getDefinition() {
+          switch (this) {
+            case INPROGRESS: return "The communication transmission is ongoing.";
+            case COMPLETED: return "The message transmission is complete, i.e., delivered to the recipient's destination.";
+            case SUSPENDED: return "The communication transmission has been held by originating system/user request.";
+            case REJECTED: return "The receiving system has declined to accept the message.";
+            case FAILED: return "There was a failure in transmitting the message out.";
+            default: return "?";
+          }
+        }
+        public String getDisplay() {
+          switch (this) {
+            case INPROGRESS: return "In Progress";
+            case COMPLETED: return "Completed";
+            case SUSPENDED: return "Suspended";
+            case REJECTED: return "Rejected";
+            case FAILED: return "Failed";
+            default: return "?";
+          }
+        }
+    }
+
+  public static class CommunicationStatusEnumFactory implements EnumFactory<CommunicationStatus> {
+    public CommunicationStatus fromCode(String codeString) throws IllegalArgumentException {
+      if (codeString == null || "".equals(codeString))
+            if (codeString == null || "".equals(codeString))
+                return null;
+        if ("in-progress".equals(codeString))
+          return CommunicationStatus.INPROGRESS;
+        if ("completed".equals(codeString))
+          return CommunicationStatus.COMPLETED;
+        if ("suspended".equals(codeString))
+          return CommunicationStatus.SUSPENDED;
+        if ("rejected".equals(codeString))
+          return CommunicationStatus.REJECTED;
+        if ("failed".equals(codeString))
+          return CommunicationStatus.FAILED;
+        throw new IllegalArgumentException("Unknown CommunicationStatus code '"+codeString+"'");
+        }
+    public String toCode(CommunicationStatus code) {
+      if (code == CommunicationStatus.INPROGRESS)
+        return "in-progress";
+      if (code == CommunicationStatus.COMPLETED)
+        return "completed";
+      if (code == CommunicationStatus.SUSPENDED)
+        return "suspended";
+      if (code == CommunicationStatus.REJECTED)
+        return "rejected";
+      if (code == CommunicationStatus.FAILED)
+        return "failed";
+      return "?";
+      }
+    }
+
+    @Block()
+    public static class CommunicationPayloadComponent extends BackboneElement implements IBaseBackboneElement {
+        /**
+         * An individual message part for multi-part messages.
+         */
+        @Child(name = "content", type = {StringType.class, Attachment.class}, order=1, min=1, max=1)
+        @Description(shortDefinition="Message part content", formalDefinition="An individual message part for multi-part messages." )
+        protected Type content;
+
+        private static final long serialVersionUID = -1763459053L;
+
+    /*
+     * Constructor
+     */
+      public CommunicationPayloadComponent() {
+        super();
+      }
+
+    /*
+     * Constructor
+     */
+      public CommunicationPayloadComponent(Type content) {
+        super();
+        this.content = content;
+      }
+
+        /**
+         * @return {@link #content} (An individual message part for multi-part messages.)
+         */
+        public Type getContent() { 
+          return this.content;
+        }
+
+        /**
+         * @return {@link #content} (An individual message part for multi-part messages.)
+         */
+        public StringType getContentStringType() throws Exception { 
+          if (!(this.content instanceof StringType))
+            throw new Exception("Type mismatch: the type StringType was expected, but "+this.content.getClass().getName()+" was encountered");
+          return (StringType) this.content;
+        }
+
+        /**
+         * @return {@link #content} (An individual message part for multi-part messages.)
+         */
+        public Attachment getContentAttachment() throws Exception { 
+          if (!(this.content instanceof Attachment))
+            throw new Exception("Type mismatch: the type Attachment was expected, but "+this.content.getClass().getName()+" was encountered");
+          return (Attachment) this.content;
+        }
+
+        /**
+         * @return {@link #content} (An individual message part for multi-part messages.)
+         */
+        public Reference getContentReference() throws Exception { 
+          if (!(this.content instanceof Reference))
+            throw new Exception("Type mismatch: the type Reference was expected, but "+this.content.getClass().getName()+" was encountered");
+          return (Reference) this.content;
+        }
+
+        public boolean hasContent() { 
+          return this.content != null && !this.content.isEmpty();
+        }
+
+        /**
+         * @param value {@link #content} (An individual message part for multi-part messages.)
+         */
+        public CommunicationPayloadComponent setContent(Type value) { 
+          this.content = value;
+          return this;
+        }
+
+        protected void listChildren(List<Property> childrenList) {
+          super.listChildren(childrenList);
+          childrenList.add(new Property("content[x]", "string|Attachment|Reference(Any)", "An individual message part for multi-part messages.", 0, java.lang.Integer.MAX_VALUE, content));
+        }
+
+      public CommunicationPayloadComponent copy() {
+        CommunicationPayloadComponent dst = new CommunicationPayloadComponent();
+        copyValues(dst);
+        dst.content = content == null ? null : content.copy();
+        return dst;
+      }
+
+      @Override
+      public boolean equalsDeep(Base other) {
+        if (!super.equalsDeep(other))
+          return false;
+        if (!(other instanceof CommunicationPayloadComponent))
+          return false;
+        CommunicationPayloadComponent o = (CommunicationPayloadComponent) other;
+        return compareDeep(content, o.content, true);
+      }
+
+      @Override
+      public boolean equalsShallow(Base other) {
+        if (!super.equalsShallow(other))
+          return false;
+        if (!(other instanceof CommunicationPayloadComponent))
+          return false;
+        CommunicationPayloadComponent o = (CommunicationPayloadComponent) other;
+        return true;
+      }
+
+      public boolean isEmpty() {
+        return super.isEmpty() && (content == null || content.isEmpty());
+      }
+
+  }
+
+    /**
+     * Identifiers associated with this Communication that are defined by business processes and/ or used to refer to it when a direct URL reference to the resource itself is not appropriate (e.g. in CDA documents, or in written / printed documentation).
+     */
+    @Child(name = "identifier", type = {Identifier.class}, order=0, min=0, max=Child.MAX_UNLIMITED)
+    @Description(shortDefinition="Unique identifier", formalDefinition="Identifiers associated with this Communication that are defined by business processes and/ or used to refer to it when a direct URL reference to the resource itself is not appropriate (e.g. in CDA documents, or in written / printed documentation)." )
+    protected List<Identifier> identifier;
+
+    /**
+     * The type of message conveyed such as alert, notification, reminder, instruction, etc.
+     */
+    @Child(name = "category", type = {CodeableConcept.class}, order=1, min=0, max=1)
+    @Description(shortDefinition="Message category", formalDefinition="The type of message conveyed such as alert, notification, reminder, instruction, etc." )
+    protected CodeableConcept category;
+
+    /**
+     * The entity (e.g., person, organization, clinical information system, or device) which was the source of the communication.
+     */
+    @Child(name = "sender", type = {Device.class, Organization.class, Patient.class, Practitioner.class, RelatedPerson.class}, order=2, min=0, max=1)
+    @Description(shortDefinition="Message sender", formalDefinition="The entity (e.g., person, organization, clinical information system, or device) which was the source of the communication." )
+    protected Reference sender;
+
+    /**
+     * The actual object that is the target of the reference (The entity (e.g., person, organization, clinical information system, or device) which was the source of the communication.)
+     */
+    protected Resource senderTarget;
+
+    /**
+     * The entity (e.g., person, organization, clinical information system, or device) which was the target of the communication.
+     */
+    @Child(name = "recipient", type = {Device.class, Organization.class, Patient.class, Practitioner.class, RelatedPerson.class}, order=3, min=0, max=Child.MAX_UNLIMITED)
+    @Description(shortDefinition="Message recipient", formalDefinition="The entity (e.g., person, organization, clinical information system, or device) which was the target of the communication." )
+    protected List<Reference> recipient;
+    /**
+     * The actual objects that are the target of the reference (The entity (e.g., person, organization, clinical information system, or device) which was the target of the communication.)
+     */
+    protected List<Resource> recipientTarget;
+
+
+    /**
+     * Text, attachment(s), or resource(s) that was communicated to the recipient.
+     */
+    @Child(name = "payload", type = {}, order=4, min=0, max=Child.MAX_UNLIMITED)
+    @Description(shortDefinition="Message payload", formalDefinition="Text, attachment(s), or resource(s) that was communicated to the recipient." )
+    protected List<CommunicationPayloadComponent> payload;
+
+    /**
+     * The communication medium, e.g., email, fax.
+     */
+    @Child(name = "medium", type = {CodeableConcept.class}, order=5, min=0, max=Child.MAX_UNLIMITED)
+    @Description(shortDefinition="Communication medium", formalDefinition="The communication medium, e.g., email, fax." )
+    protected List<CodeableConcept> medium;
+
+    /**
+     * The status of the transmission.
+     */
+    @Child(name = "status", type = {CodeType.class}, order=6, min=0, max=1)
+    @Description(shortDefinition="in-progress | completed | suspended | rejected | failed", formalDefinition="The status of the transmission." )
+    protected Enumeration<CommunicationStatus> status;
+
+    /**
+     * The encounter within which the communication was sent.
+     */
+    @Child(name = "encounter", type = {Encounter.class}, order=7, min=0, max=1)
+    @Description(shortDefinition="Encounter leading to message", formalDefinition="The encounter within which the communication was sent." )
+    protected Reference encounter;
+
+    /**
+     * The actual object that is the target of the reference (The encounter within which the communication was sent.)
+     */
+    protected Encounter encounterTarget;
+
+    /**
+     * The time when this communication was sent.
+     */
+    @Child(name = "sent", type = {DateTimeType.class}, order=8, min=0, max=1)
+    @Description(shortDefinition="When sent", formalDefinition="The time when this communication was sent." )
+    protected DateTimeType sent;
+
+    /**
+     * The time when this communication arrived at the destination.
+     */
+    @Child(name = "received", type = {DateTimeType.class}, order=9, min=0, max=1)
+    @Description(shortDefinition="When received", formalDefinition="The time when this communication arrived at the destination." )
+    protected DateTimeType received;
+
+    /**
+     * The reason or justification for the communication.
+     */
+    @Child(name = "reason", type = {CodeableConcept.class}, order=10, min=0, max=Child.MAX_UNLIMITED)
+    @Description(shortDefinition="Indication for message", formalDefinition="The reason or justification for the communication." )
+    protected List<CodeableConcept> reason;
+
+    /**
+     * The patient who was the focus of this communication.
+     */
+    @Child(name = "subject", type = {Patient.class}, order=11, min=0, max=1)
+    @Description(shortDefinition="Focus of message", formalDefinition="The patient who was the focus of this communication." )
+    protected Reference subject;
+
+    /**
+     * The actual object that is the target of the reference (The patient who was the focus of this communication.)
+     */
+    protected Patient subjectTarget;
+
+    private static final long serialVersionUID = -744574729L;
+
+  /*
+   * Constructor
+   */
+    public Communication() {
+      super();
+    }
+
+    /**
+     * @return {@link #identifier} (Identifiers associated with this Communication that are defined by business processes and/ or used to refer to it when a direct URL reference to the resource itself is not appropriate (e.g. in CDA documents, or in written / printed documentation).)
+     */
+    public List<Identifier> getIdentifier() { 
+      if (this.identifier == null)
+        this.identifier = new ArrayList<Identifier>();
+      return this.identifier;
+    }
+
+    public boolean hasIdentifier() { 
+      if (this.identifier == null)
+        return false;
+      for (Identifier item : this.identifier)
+        if (!item.isEmpty())
+          return true;
+      return false;
+    }
+
+    /**
+     * @return {@link #identifier} (Identifiers associated with this Communication that are defined by business processes and/ or used to refer to it when a direct URL reference to the resource itself is not appropriate (e.g. in CDA documents, or in written / printed documentation).)
+     */
+    // syntactic sugar
+    public Identifier addIdentifier() { //3
+      Identifier t = new Identifier();
+      if (this.identifier == null)
+        this.identifier = new ArrayList<Identifier>();
+      this.identifier.add(t);
+      return t;
+    }
+
+    // syntactic sugar
+    public Communication addIdentifier(Identifier t) { //3
+      if (t == null)
+        return this;
+      if (this.identifier == null)
+        this.identifier = new ArrayList<Identifier>();
+      this.identifier.add(t);
+      return this;
+    }
+
+    /**
+     * @return {@link #category} (The type of message conveyed such as alert, notification, reminder, instruction, etc.)
+     */
+    public CodeableConcept getCategory() { 
+      if (this.category == null)
+        if (Configuration.errorOnAutoCreate())
+          throw new Error("Attempt to auto-create Communication.category");
+        else if (Configuration.doAutoCreate())
+          this.category = new CodeableConcept(); // cc
+      return this.category;
+    }
+
+    public boolean hasCategory() { 
+      return this.category != null && !this.category.isEmpty();
+    }
+
+    /**
+     * @param value {@link #category} (The type of message conveyed such as alert, notification, reminder, instruction, etc.)
+     */
+    public Communication setCategory(CodeableConcept value) { 
+      this.category = value;
+      return this;
+    }
+
+    /**
+     * @return {@link #sender} (The entity (e.g., person, organization, clinical information system, or device) which was the source of the communication.)
+     */
+    public Reference getSender() { 
+      if (this.sender == null)
+        if (Configuration.errorOnAutoCreate())
+          throw new Error("Attempt to auto-create Communication.sender");
+        else if (Configuration.doAutoCreate())
+          this.sender = new Reference(); // cc
+      return this.sender;
+    }
+
+    public boolean hasSender() { 
+      return this.sender != null && !this.sender.isEmpty();
+    }
+
+    /**
+     * @param value {@link #sender} (The entity (e.g., person, organization, clinical information system, or device) which was the source of the communication.)
+     */
+    public Communication setSender(Reference value) { 
+      this.sender = value;
+      return this;
+    }
+
+    /**
+     * @return {@link #sender} The actual object that is the target of the reference. The reference library doesn't populate this, but you can use it to hold the resource if you resolve it. (The entity (e.g., person, organization, clinical information system, or device) which was the source of the communication.)
+     */
+    public Resource getSenderTarget() { 
+      return this.senderTarget;
+    }
+
+    /**
+     * @param value {@link #sender} The actual object that is the target of the reference. The reference library doesn't use these, but you can use it to hold the resource if you resolve it. (The entity (e.g., person, organization, clinical information system, or device) which was the source of the communication.)
+     */
+    public Communication setSenderTarget(Resource value) { 
+      this.senderTarget = value;
+      return this;
+    }
+
+    /**
+     * @return {@link #recipient} (The entity (e.g., person, organization, clinical information system, or device) which was the target of the communication.)
+     */
+    public List<Reference> getRecipient() { 
+      if (this.recipient == null)
+        this.recipient = new ArrayList<Reference>();
+      return this.recipient;
+    }
+
+    public boolean hasRecipient() { 
+      if (this.recipient == null)
+        return false;
+      for (Reference item : this.recipient)
+        if (!item.isEmpty())
+          return true;
+      return false;
+    }
+
+    /**
+     * @return {@link #recipient} (The entity (e.g., person, organization, clinical information system, or device) which was the target of the communication.)
+     */
+    // syntactic sugar
+    public Reference addRecipient() { //3
+      Reference t = new Reference();
+      if (this.recipient == null)
+        this.recipient = new ArrayList<Reference>();
+      this.recipient.add(t);
+      return t;
+    }
+
+    // syntactic sugar
+    public Communication addRecipient(Reference t) { //3
+      if (t == null)
+        return this;
+      if (this.recipient == null)
+        this.recipient = new ArrayList<Reference>();
+      this.recipient.add(t);
+      return this;
+    }
+
+    /**
+     * @return {@link #recipient} (The actual objects that are the target of the reference. The reference library doesn't populate this, but you can use this to hold the resources if you resolvethemt. The entity (e.g., person, organization, clinical information system, or device) which was the target of the communication.)
+     */
+    public List<Resource> getRecipientTarget() { 
+      if (this.recipientTarget == null)
+        this.recipientTarget = new ArrayList<Resource>();
+      return this.recipientTarget;
+    }
+
+    /**
+     * @return {@link #payload} (Text, attachment(s), or resource(s) that was communicated to the recipient.)
+     */
+    public List<CommunicationPayloadComponent> getPayload() { 
+      if (this.payload == null)
+        this.payload = new ArrayList<CommunicationPayloadComponent>();
+      return this.payload;
+    }
+
+    public boolean hasPayload() { 
+      if (this.payload == null)
+        return false;
+      for (CommunicationPayloadComponent item : this.payload)
+        if (!item.isEmpty())
+          return true;
+      return false;
+    }
+
+    /**
+     * @return {@link #payload} (Text, attachment(s), or resource(s) that was communicated to the recipient.)
+     */
+    // syntactic sugar
+    public CommunicationPayloadComponent addPayload() { //3
+      CommunicationPayloadComponent t = new CommunicationPayloadComponent();
+      if (this.payload == null)
+        this.payload = new ArrayList<CommunicationPayloadComponent>();
+      this.payload.add(t);
+      return t;
+    }
+
+    // syntactic sugar
+    public Communication addPayload(CommunicationPayloadComponent t) { //3
+      if (t == null)
+        return this;
+      if (this.payload == null)
+        this.payload = new ArrayList<CommunicationPayloadComponent>();
+      this.payload.add(t);
+      return this;
+    }
+
+    /**
+     * @return {@link #medium} (The communication medium, e.g., email, fax.)
+     */
+    public List<CodeableConcept> getMedium() { 
+      if (this.medium == null)
+        this.medium = new ArrayList<CodeableConcept>();
+      return this.medium;
+    }
+
+    public boolean hasMedium() { 
+      if (this.medium == null)
+        return false;
+      for (CodeableConcept item : this.medium)
+        if (!item.isEmpty())
+          return true;
+      return false;
+    }
+
+    /**
+     * @return {@link #medium} (The communication medium, e.g., email, fax.)
+     */
+    // syntactic sugar
+    public CodeableConcept addMedium() { //3
+      CodeableConcept t = new CodeableConcept();
+      if (this.medium == null)
+        this.medium = new ArrayList<CodeableConcept>();
+      this.medium.add(t);
+      return t;
+    }
+
+    // syntactic sugar
+    public Communication addMedium(CodeableConcept t) { //3
+      if (t == null)
+        return this;
+      if (this.medium == null)
+        this.medium = new ArrayList<CodeableConcept>();
+      this.medium.add(t);
+      return this;
+    }
+
+    /**
+     * @return {@link #status} (The status of the transmission.). This is the underlying object with id, value and extensions. The accessor "getStatus" gives direct access to the value
+     */
+    public Enumeration<CommunicationStatus> getStatusElement() { 
+      if (this.status == null)
+        if (Configuration.errorOnAutoCreate())
+          throw new Error("Attempt to auto-create Communication.status");
+        else if (Configuration.doAutoCreate())
+          this.status = new Enumeration<CommunicationStatus>(new CommunicationStatusEnumFactory()); // bb
+      return this.status;
+    }
+
+    public boolean hasStatusElement() { 
+      return this.status != null && !this.status.isEmpty();
+    }
+
+    public boolean hasStatus() { 
+      return this.status != null && !this.status.isEmpty();
+    }
+
+    /**
+     * @param value {@link #status} (The status of the transmission.). This is the underlying object with id, value and extensions. The accessor "getStatus" gives direct access to the value
+     */
+    public Communication setStatusElement(Enumeration<CommunicationStatus> value) { 
+      this.status = value;
+      return this;
+    }
+
+    /**
+     * @return The status of the transmission.
+     */
+    public CommunicationStatus getStatus() { 
+      return this.status == null ? null : this.status.getValue();
+    }
+
+    /**
+     * @param value The status of the transmission.
+     */
+    public Communication setStatus(CommunicationStatus value) { 
+      if (value == null)
+        this.status = null;
+      else {
+        if (this.status == null)
+          this.status = new Enumeration<CommunicationStatus>(new CommunicationStatusEnumFactory());
+        this.status.setValue(value);
+      }
+      return this;
+    }
+
+    /**
+     * @return {@link #encounter} (The encounter within which the communication was sent.)
+     */
+    public Reference getEncounter() { 
+      if (this.encounter == null)
+        if (Configuration.errorOnAutoCreate())
+          throw new Error("Attempt to auto-create Communication.encounter");
+        else if (Configuration.doAutoCreate())
+          this.encounter = new Reference(); // cc
+      return this.encounter;
+    }
+
+    public boolean hasEncounter() { 
+      return this.encounter != null && !this.encounter.isEmpty();
+    }
+
+    /**
+     * @param value {@link #encounter} (The encounter within which the communication was sent.)
+     */
+    public Communication setEncounter(Reference value) { 
+      this.encounter = value;
+      return this;
+    }
+
+    /**
+     * @return {@link #encounter} The actual object that is the target of the reference. The reference library doesn't populate this, but you can use it to hold the resource if you resolve it. (The encounter within which the communication was sent.)
+     */
+    public Encounter getEncounterTarget() { 
+      if (this.encounterTarget == null)
+        if (Configuration.errorOnAutoCreate())
+          throw new Error("Attempt to auto-create Communication.encounter");
+        else if (Configuration.doAutoCreate())
+          this.encounterTarget = new Encounter(); // aa
+      return this.encounterTarget;
+    }
+
+    /**
+     * @param value {@link #encounter} The actual object that is the target of the reference. The reference library doesn't use these, but you can use it to hold the resource if you resolve it. (The encounter within which the communication was sent.)
+     */
+    public Communication setEncounterTarget(Encounter value) { 
+      this.encounterTarget = value;
+      return this;
+    }
+
+    /**
+     * @return {@link #sent} (The time when this communication was sent.). This is the underlying object with id, value and extensions. The accessor "getSent" gives direct access to the value
+     */
+    public DateTimeType getSentElement() { 
+      if (this.sent == null)
+        if (Configuration.errorOnAutoCreate())
+          throw new Error("Attempt to auto-create Communication.sent");
+        else if (Configuration.doAutoCreate())
+          this.sent = new DateTimeType(); // bb
+      return this.sent;
+    }
+
+    public boolean hasSentElement() { 
+      return this.sent != null && !this.sent.isEmpty();
+    }
+
+    public boolean hasSent() { 
+      return this.sent != null && !this.sent.isEmpty();
+    }
+
+    /**
+     * @param value {@link #sent} (The time when this communication was sent.). This is the underlying object with id, value and extensions. The accessor "getSent" gives direct access to the value
+     */
+    public Communication setSentElement(DateTimeType value) { 
+      this.sent = value;
+      return this;
+    }
+
+    /**
+     * @return The time when this communication was sent.
+     */
+    public Date getSent() { 
+      return this.sent == null ? null : this.sent.getValue();
+    }
+
+    /**
+     * @param value The time when this communication was sent.
+     */
+    public Communication setSent(Date value) { 
+      if (value == null)
+        this.sent = null;
+      else {
+        if (this.sent == null)
+          this.sent = new DateTimeType();
+        this.sent.setValue(value);
+      }
+      return this;
+    }
+
+    /**
+     * @return {@link #received} (The time when this communication arrived at the destination.). This is the underlying object with id, value and extensions. The accessor "getReceived" gives direct access to the value
+     */
+    public DateTimeType getReceivedElement() { 
+      if (this.received == null)
+        if (Configuration.errorOnAutoCreate())
+          throw new Error("Attempt to auto-create Communication.received");
+        else if (Configuration.doAutoCreate())
+          this.received = new DateTimeType(); // bb
+      return this.received;
+    }
+
+    public boolean hasReceivedElement() { 
+      return this.received != null && !this.received.isEmpty();
+    }
+
+    public boolean hasReceived() { 
+      return this.received != null && !this.received.isEmpty();
+    }
+
+    /**
+     * @param value {@link #received} (The time when this communication arrived at the destination.). This is the underlying object with id, value and extensions. The accessor "getReceived" gives direct access to the value
+     */
+    public Communication setReceivedElement(DateTimeType value) { 
+      this.received = value;
+      return this;
+    }
+
+    /**
+     * @return The time when this communication arrived at the destination.
+     */
+    public Date getReceived() { 
+      return this.received == null ? null : this.received.getValue();
+    }
+
+    /**
+     * @param value The time when this communication arrived at the destination.
+     */
+    public Communication setReceived(Date value) { 
+      if (value == null)
+        this.received = null;
+      else {
+        if (this.received == null)
+          this.received = new DateTimeType();
+        this.received.setValue(value);
+      }
+      return this;
+    }
+
+    /**
+     * @return {@link #reason} (The reason or justification for the communication.)
+     */
+    public List<CodeableConcept> getReason() { 
+      if (this.reason == null)
+        this.reason = new ArrayList<CodeableConcept>();
+      return this.reason;
+    }
+
+    public boolean hasReason() { 
+      if (this.reason == null)
+        return false;
+      for (CodeableConcept item : this.reason)
+        if (!item.isEmpty())
+          return true;
+      return false;
+    }
+
+    /**
+     * @return {@link #reason} (The reason or justification for the communication.)
+     */
+    // syntactic sugar
+    public CodeableConcept addReason() { //3
+      CodeableConcept t = new CodeableConcept();
+      if (this.reason == null)
+        this.reason = new ArrayList<CodeableConcept>();
+      this.reason.add(t);
+      return t;
+    }
+
+    // syntactic sugar
+    public Communication addReason(CodeableConcept t) { //3
+      if (t == null)
+        return this;
+      if (this.reason == null)
+        this.reason = new ArrayList<CodeableConcept>();
+      this.reason.add(t);
+      return this;
+    }
+
+    /**
+     * @return {@link #subject} (The patient who was the focus of this communication.)
+     */
+    public Reference getSubject() { 
+      if (this.subject == null)
+        if (Configuration.errorOnAutoCreate())
+          throw new Error("Attempt to auto-create Communication.subject");
+        else if (Configuration.doAutoCreate())
+          this.subject = new Reference(); // cc
+      return this.subject;
+    }
+
+    public boolean hasSubject() { 
+      return this.subject != null && !this.subject.isEmpty();
+    }
+
+    /**
+     * @param value {@link #subject} (The patient who was the focus of this communication.)
+     */
+    public Communication setSubject(Reference value) { 
+      this.subject = value;
+      return this;
+    }
+
+    /**
+     * @return {@link #subject} The actual object that is the target of the reference. The reference library doesn't populate this, but you can use it to hold the resource if you resolve it. (The patient who was the focus of this communication.)
+     */
+    public Patient getSubjectTarget() { 
+      if (this.subjectTarget == null)
+        if (Configuration.errorOnAutoCreate())
+          throw new Error("Attempt to auto-create Communication.subject");
+        else if (Configuration.doAutoCreate())
+          this.subjectTarget = new Patient(); // aa
+      return this.subjectTarget;
+    }
+
+    /**
+     * @param value {@link #subject} The actual object that is the target of the reference. The reference library doesn't use these, but you can use it to hold the resource if you resolve it. (The patient who was the focus of this communication.)
+     */
+    public Communication setSubjectTarget(Patient value) { 
+      this.subjectTarget = value;
+      return this;
+    }
+
+      protected void listChildren(List<Property> childrenList) {
+        super.listChildren(childrenList);
+        childrenList.add(new Property("identifier", "Identifier", "Identifiers associated with this Communication that are defined by business processes and/ or used to refer to it when a direct URL reference to the resource itself is not appropriate (e.g. in CDA documents, or in written / printed documentation).", 0, java.lang.Integer.MAX_VALUE, identifier));
+        childrenList.add(new Property("category", "CodeableConcept", "The type of message conveyed such as alert, notification, reminder, instruction, etc.", 0, java.lang.Integer.MAX_VALUE, category));
+        childrenList.add(new Property("sender", "Reference(Device|Organization|Patient|Practitioner|RelatedPerson)", "The entity (e.g., person, organization, clinical information system, or device) which was the source of the communication.", 0, java.lang.Integer.MAX_VALUE, sender));
+        childrenList.add(new Property("recipient", "Reference(Device|Organization|Patient|Practitioner|RelatedPerson)", "The entity (e.g., person, organization, clinical information system, or device) which was the target of the communication.", 0, java.lang.Integer.MAX_VALUE, recipient));
+        childrenList.add(new Property("payload", "", "Text, attachment(s), or resource(s) that was communicated to the recipient.", 0, java.lang.Integer.MAX_VALUE, payload));
+        childrenList.add(new Property("medium", "CodeableConcept", "The communication medium, e.g., email, fax.", 0, java.lang.Integer.MAX_VALUE, medium));
+        childrenList.add(new Property("status", "code", "The status of the transmission.", 0, java.lang.Integer.MAX_VALUE, status));
+        childrenList.add(new Property("encounter", "Reference(Encounter)", "The encounter within which the communication was sent.", 0, java.lang.Integer.MAX_VALUE, encounter));
+        childrenList.add(new Property("sent", "dateTime", "The time when this communication was sent.", 0, java.lang.Integer.MAX_VALUE, sent));
+        childrenList.add(new Property("received", "dateTime", "The time when this communication arrived at the destination.", 0, java.lang.Integer.MAX_VALUE, received));
+        childrenList.add(new Property("reason", "CodeableConcept", "The reason or justification for the communication.", 0, java.lang.Integer.MAX_VALUE, reason));
+        childrenList.add(new Property("subject", "Reference(Patient)", "The patient who was the focus of this communication.", 0, java.lang.Integer.MAX_VALUE, subject));
+      }
+
+      public Communication copy() {
+        Communication dst = new Communication();
+        copyValues(dst);
+        if (identifier != null) {
+          dst.identifier = new ArrayList<Identifier>();
+          for (Identifier i : identifier)
+            dst.identifier.add(i.copy());
+        };
+        dst.category = category == null ? null : category.copy();
+        dst.sender = sender == null ? null : sender.copy();
+        if (recipient != null) {
+          dst.recipient = new ArrayList<Reference>();
+          for (Reference i : recipient)
+            dst.recipient.add(i.copy());
+        };
+        if (payload != null) {
+          dst.payload = new ArrayList<CommunicationPayloadComponent>();
+          for (CommunicationPayloadComponent i : payload)
+            dst.payload.add(i.copy());
+        };
+        if (medium != null) {
+          dst.medium = new ArrayList<CodeableConcept>();
+          for (CodeableConcept i : medium)
+            dst.medium.add(i.copy());
+        };
+        dst.status = status == null ? null : status.copy();
+        dst.encounter = encounter == null ? null : encounter.copy();
+        dst.sent = sent == null ? null : sent.copy();
+        dst.received = received == null ? null : received.copy();
+        if (reason != null) {
+          dst.reason = new ArrayList<CodeableConcept>();
+          for (CodeableConcept i : reason)
+            dst.reason.add(i.copy());
+        };
+        dst.subject = subject == null ? null : subject.copy();
+        return dst;
+      }
+
+      protected Communication typedCopy() {
+        return copy();
+      }
+
+      @Override
+      public boolean equalsDeep(Base other) {
+        if (!super.equalsDeep(other))
+          return false;
+        if (!(other instanceof Communication))
+          return false;
+        Communication o = (Communication) other;
+        return compareDeep(identifier, o.identifier, true) && compareDeep(category, o.category, true) && compareDeep(sender, o.sender, true)
+           && compareDeep(recipient, o.recipient, true) && compareDeep(payload, o.payload, true) && compareDeep(medium, o.medium, true)
+           && compareDeep(status, o.status, true) && compareDeep(encounter, o.encounter, true) && compareDeep(sent, o.sent, true)
+           && compareDeep(received, o.received, true) && compareDeep(reason, o.reason, true) && compareDeep(subject, o.subject, true)
+          ;
+      }
+
+      @Override
+      public boolean equalsShallow(Base other) {
+        if (!super.equalsShallow(other))
+          return false;
+        if (!(other instanceof Communication))
+          return false;
+        Communication o = (Communication) other;
+        return compareValues(status, o.status, true) && compareValues(sent, o.sent, true) && compareValues(received, o.received, true)
+          ;
+      }
+
+      public boolean isEmpty() {
+        return super.isEmpty() && (identifier == null || identifier.isEmpty()) && (category == null || category.isEmpty())
+           && (sender == null || sender.isEmpty()) && (recipient == null || recipient.isEmpty()) && (payload == null || payload.isEmpty())
+           && (medium == null || medium.isEmpty()) && (status == null || status.isEmpty()) && (encounter == null || encounter.isEmpty())
+           && (sent == null || sent.isEmpty()) && (received == null || received.isEmpty()) && (reason == null || reason.isEmpty())
+           && (subject == null || subject.isEmpty());
+      }
+
+  @Override
+  public ResourceType getResourceType() {
+    return ResourceType.Communication;
+   }
+
+  @SearchParamDefinition(name="sender", path="Communication.sender", description="Message sender", type="reference" )
+  public static final String SP_SENDER = "sender";
+  @SearchParamDefinition(name="sent", path="Communication.sent", description="When sent", type="date" )
+  public static final String SP_SENT = "sent";
+  @SearchParamDefinition(name="category", path="Communication.category", description="Message category", type="token" )
+  public static final String SP_CATEGORY = "category";
+  @SearchParamDefinition(name="patient", path="Communication.subject", description="Focus of message", type="reference" )
+  public static final String SP_PATIENT = "patient";
+  @SearchParamDefinition(name="status", path="Communication.status", description="in-progress | completed | suspended | rejected | failed", type="token" )
+  public static final String SP_STATUS = "status";
+  @SearchParamDefinition(name="subject", path="Communication.subject", description="Focus of message", type="reference" )
+  public static final String SP_SUBJECT = "subject";
+  @SearchParamDefinition(name="received", path="Communication.received", description="When received", type="date" )
+  public static final String SP_RECEIVED = "received";
+  @SearchParamDefinition(name="encounter", path="Communication.encounter", description="Encounter leading to message", type="reference" )
+  public static final String SP_ENCOUNTER = "encounter";
+  @SearchParamDefinition(name="identifier", path="Communication.identifier", description="Unique identifier", type="token" )
+  public static final String SP_IDENTIFIER = "identifier";
+  @SearchParamDefinition(name="medium", path="Communication.medium", description="Communication medium", type="token" )
+  public static final String SP_MEDIUM = "medium";
+  @SearchParamDefinition(name="recipient", path="Communication.recipient", description="Message recipient", type="reference" )
+  public static final String SP_RECIPIENT = "recipient";
+
+}
+